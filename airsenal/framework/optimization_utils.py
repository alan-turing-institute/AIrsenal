"""
functions to optimize the transfers for N weeks ahead
"""
from datetime import datetime

from airsenal.framework.schema import (
    TransferSuggestion,
    Transaction,
    PlayerPrediction,
    Fixture,
)
from airsenal.framework.squad import Squad
from airsenal.framework.utils import (
    session,
    NEXT_GAMEWEEK,
    CURRENT_SEASON,
)
from copy import deepcopy


positions = ["FWD", "MID", "DEF", "GK"]  # front-to-back


def check_tag_valid(pred_tag, gameweek_range, season=CURRENT_SEASON, dbsession=session):
    """Check a prediction tag contains predictions for all the specified gameweeks."""
    # get unique gameweek and season values associated with pred_tag
    fixtures = (
        (
            dbsession.query(Fixture.season, Fixture.gameweek)
            .filter(PlayerPrediction.tag == pred_tag)
            .join(PlayerPrediction)
        )
        .distinct()
        .all()
    )
    pred_seasons = [f[0] for f in fixtures]
    pred_gws = [f[1] for f in fixtures]

    season_ok = all(s == season for s in pred_seasons)
    gws_ok = all(gw in pred_gws for gw in gameweek_range)

    return season_ok and gws_ok


def calc_points_hit(num_transfers, free_transfers):
    """
    Current rules say we lose 4 points for every transfer beyond
    the number of free transfers we have.
    Num transfers can be an integer, or "W", "F", "Bx", or "Tx"
    (wildcard, free hit, bench-boost or triple-caption).
    For Bx and Tx the "x" corresponds to the number of transfers
    in addition to the chip being played.
    """
    if num_transfers in ["W", "F"]:
        return 0
    elif isinstance(num_transfers, int):
        return max(0, 4 * (num_transfers - free_transfers))
    elif (num_transfers.startswith("B") or num_transfers.startswith("T")) and len(
        num_transfers
    ) == 2:
        num_transfers = int(num_transfers[-1])
        return max(0, 4 * (num_transfers - free_transfers))
    else:
        raise RuntimeError(
            "Unexpected argument for num_transfers {}".format(num_transfers)
        )


def calc_free_transfers(num_transfers, prev_free_transfers):
    """
    We get one extra free transfer per week, unless we use a wildcard or
    free hit, but we can't have more than 2.  So we should only be able
    to return 1 or 2.
    """
    if num_transfers in ["W", "F"]:
        return 1
    elif isinstance(num_transfers, int):
        return max(1, min(2, 1 + prev_free_transfers - num_transfers))
    elif (num_transfers.startswith("B") or num_transfers.startswith("T")) and len(
        num_transfers
    ) == 2:
        # take the 'x' out of Bx or Tx
        num_transfers = int(num_transfers[-1])
        return max(1, min(2, 1 + prev_free_transfers - num_transfers))
    else:
        raise RuntimeError(
            "Unexpected argument for num_transfers {}".format(num_transfers)
        )


def get_starting_squad(fpl_team_id=None):
    """
    use the transactions table in the db
    """

    if not fpl_team_id:
        # use the most recent transaction in the table
        most_recent = (
            session.query(Transaction)
            .order_by(Transaction.id.desc())
            .filter_by(free_hit=0)
            .first()
        )
        if most_recent is None:
            raise ValueError("No transactions in database.")
        fpl_team_id = most_recent.fpl_team_id
    print("Getting starting squad for {}".format(fpl_team_id))
    # Don't include free hit transfers as they only apply for the week the
    # chip is activated
    transactions = (
        session.query(Transaction)
        .order_by(Transaction.gameweek, Transaction.id)
        .filter_by(fpl_team_id=fpl_team_id)
        .filter_by(free_hit=0)
        .all()
    )
    if len(transactions) == 0:
        raise ValueError(f"No transactions in database for team ID {fpl_team_id}")

    s = Squad(season=transactions[0].season)
    for trans in transactions:
        if trans.bought_or_sold == -1:
            s.remove_player(trans.player_id, price=trans.price)
        else:
            # within an individual transfer we can violate the budget and squad
            # constraints, as long as the final squad for that gameweek obeys them
            s.add_player(
                trans.player_id,
                price=trans.price,
                gameweek=trans.gameweek,
                check_budget=False,
                check_team=False,
            )
    return s


def get_baseline_prediction(gw_ahead, tag, fpl_team_id=None):
    """
    use current squad, and count potential score
    also return a cumulative total per gw, so we can abort if it
    looks like we're doing too badly.
    """
    squad = get_starting_squad(fpl_team_id=fpl_team_id)
    total = 0.0
    cum_total_per_gw = {}
    next_gw = NEXT_GAMEWEEK
    gameweeks = list(range(next_gw, next_gw + gw_ahead))
    for gw in gameweeks:
        score = squad.get_expected_points(gw, tag) * get_discount_factor(next_gw, gw)
        cum_total_per_gw[gw] = total + score
        total += score
    return total, cum_total_per_gw


<<<<<<< HEAD
def make_optimum_single_transfer(
    squad,
    tag,
    gameweek_range=None,
    root_gw=None,
    season=CURRENT_SEASON,
    update_func_and_args=None,
    bench_boost_gw=None,
    triple_captain_gw=None,
    verbose=False,
):
    """
    If we want to just make one transfer, it's not unfeasible to try all
    possibilities in turn.


    We will order the list of potential transfers via the sum of
    expected points over a specified range of gameweeks.
    """
    if not gameweek_range:
        gameweek_range = [NEXT_GAMEWEEK]
        root_gw = NEXT_GAMEWEEK

    transfer_gw = min(gameweek_range)  # the week we're making the transfer
    best_score = -1.0
    best_pid_out, best_pid_in = 0, 0
    if verbose:
        print("Creating ordered player lists")
    ordered_player_lists = {
        pos: get_predicted_points(gameweek=gameweek_range, position=pos, tag=tag)
        for pos in ["GK", "DEF", "MID", "FWD"]
    }
    for p_out in squad.players:
        if update_func_and_args:
            # call function to update progress bar.
            # this was passed as a tuple (func, increment, pid)
            update_func_and_args[0](update_func_and_args[1], update_func_and_args[2])

        new_squad = fastcopy(squad)
        position = p_out.position
        if verbose:
            print("Removing player {}".format(p_out.player_id))
        new_squad.remove_player(p_out.player_id, gameweek=transfer_gw)
        for p_in in ordered_player_lists[position]:
            if p_in[0].player_id == p_out.player_id:
                continue  # no point in adding the same player back in
            added_ok = new_squad.add_player(p_in[0], gameweek=transfer_gw)
            if added_ok:
                if verbose:
                    print("Added player {}".format(p_in[0].name))
                break
            else:
                if verbose:
                    print("Failed to add {}".format(p_in[0].name))
        total_points = 0.0
        for gw in gameweek_range:
            if gw == bench_boost_gw:
                total_points += new_squad.get_expected_points(
                    gw, tag, bench_boost=True
                ) * get_discount_factor(root_gw, gw)
            elif gw == triple_captain_gw:
                total_points += new_squad.get_expected_points(
                    gw, tag, triple_captain=True
                ) * get_discount_factor(root_gw, gw)
            else:
                total_points += new_squad.get_expected_points(
                    gw, tag
                ) * get_discount_factor(root_gw, gw)
        if total_points > best_score:
            best_score = total_points
            best_pid_out = p_out.player_id
            best_pid_in = p_in[0].player_id
            best_squad = new_squad
    return best_squad, [best_pid_out], [best_pid_in]


def make_optimum_double_transfer(
    squad,
    tag,
    gameweek_range=None,
    root_gw=None,
    season=CURRENT_SEASON,
    update_func_and_args=None,
    bench_boost_gw=None,
    triple_captain_gw=None,
    verbose=False,
):
    """
    If we want to just make two transfers, it's not unfeasible to try all
    possibilities in turn.
    We will order the list of potential subs via the sum of expected points
    over a specified range of gameweeks.
    """
    if not gameweek_range:
        gameweek_range = [NEXT_GAMEWEEK]
        root_gw = NEXT_GAMEWEEK

    transfer_gw = min(gameweek_range)  # the week we're making the transfer
    best_score = 0.0
    best_pid_out, best_pid_in = 0, 0
    ordered_player_lists = {
        pos: get_predicted_points(gameweek=gameweek_range, position=pos, tag=tag)
        for pos in ["GK", "DEF", "MID", "FWD"]
    }
    for i in range(len(squad.players) - 1):
        positions_needed = []
        pout_1 = squad.players[i]

        new_squad_remove_1 = fastcopy(squad)
        new_squad_remove_1.remove_player(pout_1.player_id, gameweek=transfer_gw)
        for j in range(i + 1, len(squad.players)):
            if update_func_and_args:
                # call function to update progress bar.
                # this was passed as a tuple (func, increment, pid)
                update_func_and_args[0](
                    update_func_and_args[1], update_func_and_args[2]
                )

            pout_2 = squad.players[j]
            new_squad_remove_2 = fastcopy(new_squad_remove_1)
            new_squad_remove_2.remove_player(pout_2.player_id, gameweek=transfer_gw)
            if verbose:
                print("Removing players {} {}".format(i, j))
            # what positions do we need to fill?
            positions_needed = [pout_1.position, pout_2.position]

            # now loop over lists of players and add players back in
            for pin_1 in ordered_player_lists[positions_needed[0]]:
                if pin_1[0].player_id in [pout_1.player_id, pout_2.player_id]:
                    continue  # no point in adding same player back in
                new_squad_add_1 = fastcopy(new_squad_remove_2)
                added_1_ok = new_squad_add_1.add_player(pin_1[0], gameweek=transfer_gw)
                if not added_1_ok:
                    continue
                for pin_2 in ordered_player_lists[positions_needed[1]]:
                    new_squad_add_2 = fastcopy(new_squad_add_1)
                    if (
                        pin_2[0] == pin_1[0]
                        or pin_2[0].player_id == pout_1.player_id
                        or pin_2[0].player_id == pout_2.player_id
                    ):
                        continue  # no point in adding same player back in
                    added_2_ok = new_squad_add_2.add_player(
                        pin_2[0], gameweek=transfer_gw
                    )
                    if added_2_ok:
                        # calculate the score
                        total_points = 0.0
                        for gw in gameweek_range:
                            if gw == bench_boost_gw:
                                total_points += new_squad_add_2.get_expected_points(
                                    gw, tag, bench_boost=True
                                ) * get_discount_factor(root_gw, gw)
                            elif gw == triple_captain_gw:
                                total_points += new_squad_add_2.get_expected_points(
                                    gw, tag, triple_captain=True
                                ) * get_discount_factor(root_gw, gw)
                            else:
                                total_points += new_squad_add_2.get_expected_points(
                                    gw, tag
                                ) * get_discount_factor(root_gw, gw)
                        if total_points > best_score:
                            best_score = total_points
                            best_pid_out = [pout_1.player_id, pout_2.player_id]
                            best_pid_in = [pin_1[0].player_id, pin_2[0].player_id]
                            best_squad = new_squad_add_2
                        break

    return best_squad, best_pid_out, best_pid_in


def make_random_transfers(
    squad,
    tag,
    nsubs=1,
    gw_range=None,
    root_gw=None,
    num_iter=1,
    update_func_and_args=None,
    season=CURRENT_SEASON,
    bench_boost_gw=None,
    triple_captain_gw=None,
):
    """
    choose nsubs random players to sub out, and then select players
    using a triangular PDF to preferentially select  the replacements with
    the best expected score to fill their place.
    Do this num_iter times and choose the best total score over gw_range gameweeks.
    """
    best_score = 0.0
    best_squad = None
    best_pid_out = []
    best_pid_in = []
    max_tries = 100
    for _ in range(num_iter):
        if update_func_and_args:
            # call function to update progress bar.
            # this was passed as a tuple (func, increment, pid)
            update_func_and_args[0](update_func_and_args[1], update_func_and_args[2])

        new_squad = fastcopy(squad)

        if not gw_range:
            gw_range = [NEXT_GAMEWEEK]
            root_gw = NEXT_GAMEWEEK

        transfer_gw = min(gw_range)  # the week we're making the transfer
        players_to_remove = []  # this is the index within the squad
        removed_players = []  # this is the player_ids
        # order the players in the squad by predicted_points - least-to-most
        player_list = []
        for p in squad.players:
            p.calc_predicted_points(tag)
            player_list.append((p.player_id, p.predicted_points[tag][gw_range[0]]))
        player_list.sort(key=itemgetter(1), reverse=False)
        while len(players_to_remove) < nsubs:
            index = int(random.triangular(0, len(player_list), 0))
            if index not in players_to_remove:
                players_to_remove.append(index)

        positions_needed = []
        for p in players_to_remove:
            positions_needed.append(squad.players[p].position)
            removed_players.append(squad.players[p].player_id)
            new_squad.remove_player(removed_players[-1], gameweek=transfer_gw)

        predicted_points = {
            pos: get_predicted_points(position=pos, gameweek=gw_range, tag=tag)
            for pos in set(positions_needed)
        }
        complete_squad = False
        added_players = []
        attempt = 0
        while not complete_squad:
            # sample with a triangular PDF - preferentially select players near
            # the start
            added_players = []
            for pos in positions_needed:
                index = int(random.triangular(0, len(predicted_points[pos]), 0))
                pid_to_add = predicted_points[pos][index][0]
                added_ok = new_squad.add_player(pid_to_add, gameweek=transfer_gw)
                if added_ok:
                    added_players.append(pid_to_add)
            complete_squad = new_squad.is_complete()
            if not complete_squad:
                # try to avoid getting stuck in a loop
                attempt += 1
                if attempt > max_tries:
                    new_squad = fastcopy(squad)
                    break
                # take those players out again.
                for ap in added_players:
                    removed_ok = new_squad.remove_player(
                        ap.player_id, gameweek=transfer_gw
                    )
                    if not removed_ok:
                        print("Problem removing {}".format(ap.name))
                added_players = []

        # calculate the score
        total_points = 0.0
        for gw in gw_range:
            if gw == bench_boost_gw:
                total_points += new_squad.get_expected_points(
                    gw, tag, bench_boost=True
                ) * get_discount_factor(root_gw, gw)
            elif gw == triple_captain_gw:
                total_points += new_squad.get_expected_points(
                    gw, tag, triple_captain=True
                ) * get_discount_factor(root_gw, gw)
            else:
                total_points += new_squad.get_expected_points(
                    gw, tag
                ) * get_discount_factor(root_gw, gw)
        if total_points > best_score:
            best_score = total_points
            best_pid_out = removed_players
            best_pid_in = [ap.player_id for ap in added_players]
            best_squad = new_squad
            # end of loop over n_iter
    return best_squad, best_pid_out, best_pid_in


def make_best_transfers(
    num_transfers,
    squad,
    tag,
    gameweeks,
    root_gw,
    season,
    num_iter=100,
    update_func_and_args=None,
):
    """
    Return a new squad and a dictionary {"in": [player_ids],
                                        "out":[player_ids]}
    """
    transfer_dict = {}
    # deal with triple_captain or free_hit
    triple_captain_gw = None
    bench_boost_gw = None
    if isinstance(num_transfers, str):
        if num_transfers.startswith("T"):
            num_transfers = int(num_transfers[1])
            triple_captain_gw = gameweeks[0]
        elif num_transfers.startswith("B"):
            num_transfers = int(num_transfers[1])
            bench_boost_gw = gameweeks[0]

    if num_transfers == 0:
        # 0 or 'T0' or 'B0' (i.e. zero transfers, possibly with chip)
        new_squad = squad
        transfer_dict = {"in": [], "out": []}
        if update_func_and_args:
            # call function to update progress bar.
            # this was passed as a tuple (func, increment, pid)
            update_func_and_args[0](update_func_and_args[1], update_func_and_args[2])

    elif num_transfers == 1:
        # 1 or 'T1' or 'B1' (i.e. 1 transfer, possibly with chip)
        new_squad, players_out, players_in = make_optimum_single_transfer(
            squad,
            tag,
            gameweeks,
            root_gw,
            season,
            triple_captain_gw=triple_captain_gw,
            bench_boost_gw=bench_boost_gw,
            update_func_and_args=update_func_and_args,
        )
        transfer_dict = {"in": players_in, "out": players_out}

    elif num_transfers == 2:
        # 2 or 'T2' or 'B2' (i.e. 2 transfers, possibly with chip)
        new_squad, players_out, players_in = make_optimum_double_transfer(
            squad,
            tag,
            gameweeks,
            root_gw,
            season,
            triple_captain_gw=triple_captain_gw,
            bench_boost_gw=bench_boost_gw,
            update_func_and_args=update_func_and_args,
        )
        transfer_dict = {"in": players_in, "out": players_out}

    elif num_transfers in ["W", "F"]:
        players_out = [p.player_id for p in squad.players]
        budget = get_squad_value(squad)
        if num_transfers == "F":
            # for free hit, only use one week to optimize
            gameweeks = [gameweeks[0]]
        new_squad = make_new_squad(
            budget,
            num_iter,
            tag,
            gameweeks,
            season=season,
            update_func_and_args=update_func_and_args,
        )
        players_in = [p.player_id for p in new_squad.players]
        transfer_dict = {"in": players_in, "out": players_out}

    else:
        raise RuntimeError(
            "Unrecognized value for num_transfers: {}".format(num_transfers)
        )

    # get the expected points total for next gameweek
    points = (
        new_squad.get_expected_points(
            gameweeks[0],
            tag,
            triple_captain=(triple_captain_gw is not None),
            bench_boost=(bench_boost_gw is not None),
        )
        * get_discount_factor(root_gw, gameweeks[0])
    )

    if num_transfers == "F":
        # Free Hit changes don't apply to next gameweek, so return the original squad
        return squad, transfer_dict, points
    else:
        return new_squad, transfer_dict, points


def make_new_squad(
    budget,
    num_iterations,
    tag,
    gw_range,
    season=CURRENT_SEASON,
    session=None,
    update_func_and_args=None,
    verbose=False,
    bench_boost_gw=None,
    triple_captain_gw=None,
):
    """
    Make a squad from scratch, i.e. for gameweek 1, or for wildcard, or free hit.
    """
    transfer_gw = min(gw_range)  # the gw we're making the new squad
    best_score = 0.0
    best_squad = None

    for iteration in range(num_iterations):
        if verbose:
            print("Choosing new squad: iteration {}".format(iteration))
        if update_func_and_args:
            # call function to update progress bar.
            # this was passed as a tuple (func, increment, pid)
            update_func_and_args[0](update_func_and_args[1], update_func_and_args[2])
        predicted_points = {}
        squad = Squad(budget, season=season)
        # first iteration - fill up from the front
        for pos in positions:
            predicted_points[pos] = get_predicted_points(
                gameweek=gw_range, position=pos, tag=tag, season=season
            )
            for pp in predicted_points[pos]:
                squad.add_player(pp[0], gameweek=transfer_gw)
                if squad.num_position[pos] == TOTAL_PER_POSITION[pos]:
                    break

        # presumably we didn't get a complete squad now
        excluded_player_ids = []
        while not squad.is_complete():
            # randomly swap out a player and replace with a cheaper one in the
            # same position
            player_to_remove = squad.players[random.randint(0, len(squad.players) - 1)]
            remove_cost = player_to_remove.purchase_price
            squad.remove_player(player_to_remove.player_id, gameweek=transfer_gw)
            excluded_player_ids.append(player_to_remove.player_id)
            for pp in predicted_points[player_to_remove.position]:
                if (
                    pp[0] not in excluded_player_ids or random.random() < 0.3
                ):  # some chance to put player back
                    cp = CandidatePlayer(pp[0], gameweek=transfer_gw, season=season)
                    if cp.purchase_price >= remove_cost:
                        continue
                    else:
                        squad.add_player(pp[0], gameweek=transfer_gw)
            # now try again to fill up the rest of the squad
            for pos in positions:
                num_missing = TOTAL_PER_POSITION[pos] - squad.num_position[pos]
                if num_missing == 0:
                    continue
                for pp in predicted_points[pos]:
                    if pp[0] in excluded_player_ids:
                        continue
                    squad.add_player(pp[0], gameweek=transfer_gw)
                    if squad.num_position[pos] == TOTAL_PER_POSITION[pos]:
                        break
        # we have a complete squad
        score = 0.0
        for gw in gw_range:
            if gw == bench_boost_gw:
                score += squad.get_expected_points(
                    gw, tag, bench_boost=True
                ) * get_discount_factor(gw_range[0], gw)
            elif gw == triple_captain_gw:
                score += squad.get_expected_points(
                    gw, tag, triple_captain=True
                ) * get_discount_factor(gw_range[0], gw)
            else:
                score += squad.get_expected_points(gw, tag) * get_discount_factor(
                    gw_range[0], gw
                )
        if score > best_score:
            best_score = score
            best_squad = squad

    if verbose:
        print("====================================\n")
        print(best_squad)
        print(best_score)
    return best_squad


=======
>>>>>>> 784ea495
def fill_suggestion_table(baseline_score, best_strat, season, fpl_team_id):
    """
    Fill the optimized strategy into the table
    """
    timestamp = str(datetime.now())
    best_score = best_strat["total_score"]

    points_gain = best_score - baseline_score
    for in_or_out in [("players_out", -1), ("players_in", 1)]:
        for gameweek, players in best_strat[in_or_out[0]].items():
            for player in players:
                ts = TransferSuggestion()
                ts.player_id = player
                ts.in_or_out = in_or_out[1]
                ts.gameweek = gameweek
                ts.points_gain = points_gain
                ts.timestamp = timestamp
                ts.season = season
                ts.fpl_team_id = fpl_team_id
                ts.chip_played = best_strat["chips_played"][gameweek]
                session.add(ts)
    session.commit()


def fill_initial_suggestion_table(
    squad,
    fpl_team_id,
    tag,
    season=CURRENT_SEASON,
    gameweek=NEXT_GAMEWEEK,
    dbsession=session,
):
    """
    Fill an initial squad into the table
    """
    timestamp = str(datetime.now())
    score = squad.get_expected_points(gameweek, tag)
    for player in squad.players:
        ts = TransferSuggestion()
        ts.player_id = player.player_id
        ts.in_or_out = 1
        ts.gameweek = NEXT_GAMEWEEK
        ts.points_gain = score
        ts.timestamp = timestamp
        ts.season = season
        ts.fpl_team_id = fpl_team_id
        ts.chip_played = None
        dbsession.add(ts)
    dbsession.commit()


def strategy_involves_N_or_more_transfers_in_gw(strategy, N):
    """
    Quick function to see if we need to do multiple iterations
    for a strategy, or if the result is deterministic
    (0 or 1 transfer for each gameweek).
    """
    strat_dict = strategy[0]
    return any(isinstance(v, int) and v >= N for v in strat_dict.values())


def make_strategy_id(strategy):
    """
    Return a string that will identify a strategy - just concatenate
    the numbers of transfers per gameweek.
    """
    return ",".join(str(nt) for nt in strategy[0].values())


def get_num_increments(num_transfers, num_iterations=100):
    """
    how many steps for the progress bar for this strategy
    """
    if (
        isinstance(num_transfers, str)
        and (num_transfers.startswith("B") or num_transfers.startswith("T"))
        and len(num_transfers) == 2
    ):
        num_transfers = int(num_transfers[1])

    if (
        num_transfers == "W"
        or num_transfers == "F"
        or (isinstance(num_transfers, int) and num_transfers > 2)
    ):
        # wildcard or free hit or >2 - needs num_iterations iterations
        return num_iterations

    elif num_transfers == 0:
        return 1

    elif num_transfers == 1:
        # single transfer - 15 increments (replace each player in turn)
        return 15
    elif num_transfers == 2:
        # remove each pair of players - 15*7=105 combinations
        return 105
    else:
        print("Unrecognized num_transfers: {}".format(num_transfers))
        return 1


def next_week_transfers(
    strat,
    max_total_hit=None,
    allow_unused_transfers=True,
    max_transfers=2,
    chips={"chips_allowed": [], "chip_to_play": None},
):
    """Given a previous strategy and some optimisation constraints, determine the valid
    options for the number of transfers (or chip played) in the following gameweek.

    strat is a tuple (free_transfers, hit_so_far, strat_dict)
    strat_dict must have key chips_played, which is a dict indexed by gameweek with
    possible values None, "wildcard", "free_hit", "bench_boost" or triple_captain"
    """
    # check that the 'chips' dict we are given makes sense:
    if (
        "chips_allowed" in chips.keys()
        and len(chips["chips_allowed"]) > 0
        and "chip_to_play" in chips.keys()
        and chips["chip_to_play"]
    ):
        raise RuntimeError(
            "Cannot allow {} in the same week as we play {}".format(
                chips["chips_allowed"], chips["chip_to_play"]
            )
        )
    ft_available, hit_so_far, strat_dict = strat
    chip_history = strat_dict["chips_played"]

    if not allow_unused_transfers and ft_available == 2:
        # Force at least 1 free transfer.
        # NOTE: This will exclude the baseline strategy when allow_unused_transfers
        # is False. Re-add it outside this function in that case.
        ft_choices = list(range(1, max_transfers + 1))
    else:
        ft_choices = list(range(max_transfers + 1))

    if max_total_hit is not None:
        ft_choices = [
            nt
            for nt in ft_choices
            if hit_so_far + calc_points_hit(nt, ft_available) <= max_total_hit
        ]

    allow_wildcard = (
        "chips_allowed" in chips.keys()
        and "wildcard" in chips["chips_allowed"]
        and "wildcard" not in chip_history.values()
    )
    allow_free_hit = (
        "chips_allowed" in chips.keys()
        and "free_hit" in chips["chips_allowed"]
        and "free_hit" not in chip_history.values()
    )
    allow_bench_boost = (
        "chips_allowed" in chips.keys()
        and "bench_boost" in chips["chips_allowed"]
        and "bench_boost" not in chip_history.values()
    )
    allow_triple_captain = (
        "chips_allowed" in chips.keys()
        and "triple_captain" in chips["chips_allowed"]
        and "triple_captain" not in chip_history.values()
    )

    # if we are definitely going to play a wildcard or free_hit deal with
    # that first
    if "chip_to_play" in chips.keys() and chips["chip_to_play"] == "wildcard":
        new_transfers = ["W"]
    elif "chip_to_play" in chips.keys() and chips["chip_to_play"] == "free_hit":
        new_transfers = ["F"]
    # for triple captain or bench boost, we can still do ft_choices transfers
    elif "chip_to_play" in chips.keys() and chips["chip_to_play"] == "triple_captain":
        new_transfers = [f"T{nt}" for nt in ft_choices]
    elif "chip_to_play" in chips.keys() and chips["chip_to_play"] == "bench_boost":
        new_transfers = [f"B{nt}" for nt in ft_choices]
    else:
        # no chip definitely played, but some might be allowed
        new_transfers = [nt for nt in ft_choices]  # make a copy
        if allow_wildcard:
            new_transfers.append("W")
        if allow_free_hit:
            new_transfers.append("F")
        if allow_bench_boost:
            new_transfers += [f"B{nt}" for nt in ft_choices]
        if allow_triple_captain:
            new_transfers += [f"T{nt}" for nt in ft_choices]

    new_points_hits = [
        hit_so_far + calc_points_hit(nt, ft_available) for nt in new_transfers
    ]
    new_ft_available = [calc_free_transfers(nt, ft_available) for nt in new_transfers]

    # return list of (num_transfers, free_transfers, hit_so_far) tuples for each new
    # strategy
    return list(zip(new_transfers, new_ft_available, new_points_hits))


def count_expected_outputs(
    gw_ahead,
    next_gw=NEXT_GAMEWEEK,
    free_transfers=1,
    max_total_hit=None,
    allow_unused_transfers=True,
    max_transfers=2,
    chip_gw_dict={},
):
    """
    Count the number of possible transfer and chip strategies for gw_ahead gameweeks
    ahead, subject to:
    * Start with free_transfers free transfers.
    * Spend a max of max_total_hit points on transfers across whole period
    (None for no limit)
    * Allow playing the chips which have their allow_xxx argument set True
    * Exclude strategies that waste free transfers (make 0 transfers if 2 free tramsfers
    are available), if allow_unused_transfers is False.
    * Make a maximum of max_transfers transfers each gameweek.
    * Each chip only allowed once.
    """

    init_strat_dict = {
        "players_in": {},
        "chips_played": {},
    }
    init_free_transfers = free_transfers  # used below for baseline strategy logic
    strategies = [(init_free_transfers, 0, init_strat_dict)]

    for gw in range(next_gw, next_gw + gw_ahead):
        new_strategies = []
        for s in strategies:
            free_transfers = s[0]
            chips_for_gw = chip_gw_dict[gw] if gw in chip_gw_dict.keys() else {}
            possibilities = next_week_transfers(
                s,
                max_total_hit=max_total_hit,
                max_transfers=max_transfers,
                allow_unused_transfers=allow_unused_transfers,
                chips=chips_for_gw,
            )

            for n_transfers, new_free_transfers, new_hit in possibilities:
                # make a copy of the strategy up to this point, then add on this gw
                new_dict = deepcopy(s[2])

                # update dummy strat dict
                if n_transfers == "W":
                    # add dummy values to transfer dict for 15 possible transfers
                    new_dict["players_in"][gw] = [1] * 15
                    new_dict["chips_played"][gw] = "wildcard"
                elif n_transfers == "F":
                    # add dummy values to transfer dict for 15 possible transfers
                    new_dict["players_in"][gw] = [1] * 15
                    new_dict["chips_played"][gw] = "free_hit"
                else:
                    if isinstance(n_transfers, str) and (
                        n_transfers.startswith("T") or n_transfers.startswith("B")
                    ):
                        if n_transfers[0] == "T":
                            new_dict["chips_played"][gw] = "triple_captain"
                        elif n_transfers[0] == "B":
                            new_dict["chips_played"][gw] = "bench_boost"
                        n_transfers = int(n_transfers[1])
                    # add dummy values to transfer dict for n_transfers transfers
                    new_dict["players_in"][gw] = [1] * n_transfers

                new_strategies.append((new_free_transfers, new_hit, new_dict))

        strategies = new_strategies

    # if allow_unused_transfers is False baseline of no transfers will be removed above,
    # add it back in here, apart from edge cases where it's already included.
    if not allow_unused_transfers and (
        gw_ahead > 1 or (gw_ahead == 1 and init_free_transfers == 2)
    ):
        baseline_strat_dict = {
            "players_in": {gw: [] for gw in range(next_gw, next_gw + gw_ahead)},
            "chips_played": {},
        }
        baseline_dict = (2, 0, baseline_strat_dict)
        strategies.insert(0, baseline_dict)
    return len(strategies)


def get_discount_factor(next_gw, pred_gw, discount_type="exp", discount=14 / 15):
    """
    given the next gw and a predicted gw, retrieve discount factor. Either:
        - exp: discount**n_ahead (discount reduces each gameweek)
        - const: 1-(1-discount)*n_ahead (constant discount each gameweek, goes to
          zero at gw 15 with default discount)
    """
    allowed_types = ["exp", "const", "constant"]
    if discount_type not in allowed_types:
        raise Exception("unrecognised discount type, should be exp or const")

    if not next_gw:
        # during tests 'none' is passed as the root gw, default to zero so the
        # optimisation is done solely on pred_gw ahead.
        next_gw = pred_gw
    n_ahead = pred_gw - next_gw

    if discount_type in ["exp"]:
        score = discount ** n_ahead
    elif discount_type in ["const", "constant"]:
        score = max(1 - (1 - discount) * n_ahead, 0)

    return score<|MERGE_RESOLUTION|>--- conflicted
+++ resolved
@@ -152,488 +152,6 @@
     return total, cum_total_per_gw
 
 
-<<<<<<< HEAD
-def make_optimum_single_transfer(
-    squad,
-    tag,
-    gameweek_range=None,
-    root_gw=None,
-    season=CURRENT_SEASON,
-    update_func_and_args=None,
-    bench_boost_gw=None,
-    triple_captain_gw=None,
-    verbose=False,
-):
-    """
-    If we want to just make one transfer, it's not unfeasible to try all
-    possibilities in turn.
-
-
-    We will order the list of potential transfers via the sum of
-    expected points over a specified range of gameweeks.
-    """
-    if not gameweek_range:
-        gameweek_range = [NEXT_GAMEWEEK]
-        root_gw = NEXT_GAMEWEEK
-
-    transfer_gw = min(gameweek_range)  # the week we're making the transfer
-    best_score = -1.0
-    best_pid_out, best_pid_in = 0, 0
-    if verbose:
-        print("Creating ordered player lists")
-    ordered_player_lists = {
-        pos: get_predicted_points(gameweek=gameweek_range, position=pos, tag=tag)
-        for pos in ["GK", "DEF", "MID", "FWD"]
-    }
-    for p_out in squad.players:
-        if update_func_and_args:
-            # call function to update progress bar.
-            # this was passed as a tuple (func, increment, pid)
-            update_func_and_args[0](update_func_and_args[1], update_func_and_args[2])
-
-        new_squad = fastcopy(squad)
-        position = p_out.position
-        if verbose:
-            print("Removing player {}".format(p_out.player_id))
-        new_squad.remove_player(p_out.player_id, gameweek=transfer_gw)
-        for p_in in ordered_player_lists[position]:
-            if p_in[0].player_id == p_out.player_id:
-                continue  # no point in adding the same player back in
-            added_ok = new_squad.add_player(p_in[0], gameweek=transfer_gw)
-            if added_ok:
-                if verbose:
-                    print("Added player {}".format(p_in[0].name))
-                break
-            else:
-                if verbose:
-                    print("Failed to add {}".format(p_in[0].name))
-        total_points = 0.0
-        for gw in gameweek_range:
-            if gw == bench_boost_gw:
-                total_points += new_squad.get_expected_points(
-                    gw, tag, bench_boost=True
-                ) * get_discount_factor(root_gw, gw)
-            elif gw == triple_captain_gw:
-                total_points += new_squad.get_expected_points(
-                    gw, tag, triple_captain=True
-                ) * get_discount_factor(root_gw, gw)
-            else:
-                total_points += new_squad.get_expected_points(
-                    gw, tag
-                ) * get_discount_factor(root_gw, gw)
-        if total_points > best_score:
-            best_score = total_points
-            best_pid_out = p_out.player_id
-            best_pid_in = p_in[0].player_id
-            best_squad = new_squad
-    return best_squad, [best_pid_out], [best_pid_in]
-
-
-def make_optimum_double_transfer(
-    squad,
-    tag,
-    gameweek_range=None,
-    root_gw=None,
-    season=CURRENT_SEASON,
-    update_func_and_args=None,
-    bench_boost_gw=None,
-    triple_captain_gw=None,
-    verbose=False,
-):
-    """
-    If we want to just make two transfers, it's not unfeasible to try all
-    possibilities in turn.
-    We will order the list of potential subs via the sum of expected points
-    over a specified range of gameweeks.
-    """
-    if not gameweek_range:
-        gameweek_range = [NEXT_GAMEWEEK]
-        root_gw = NEXT_GAMEWEEK
-
-    transfer_gw = min(gameweek_range)  # the week we're making the transfer
-    best_score = 0.0
-    best_pid_out, best_pid_in = 0, 0
-    ordered_player_lists = {
-        pos: get_predicted_points(gameweek=gameweek_range, position=pos, tag=tag)
-        for pos in ["GK", "DEF", "MID", "FWD"]
-    }
-    for i in range(len(squad.players) - 1):
-        positions_needed = []
-        pout_1 = squad.players[i]
-
-        new_squad_remove_1 = fastcopy(squad)
-        new_squad_remove_1.remove_player(pout_1.player_id, gameweek=transfer_gw)
-        for j in range(i + 1, len(squad.players)):
-            if update_func_and_args:
-                # call function to update progress bar.
-                # this was passed as a tuple (func, increment, pid)
-                update_func_and_args[0](
-                    update_func_and_args[1], update_func_and_args[2]
-                )
-
-            pout_2 = squad.players[j]
-            new_squad_remove_2 = fastcopy(new_squad_remove_1)
-            new_squad_remove_2.remove_player(pout_2.player_id, gameweek=transfer_gw)
-            if verbose:
-                print("Removing players {} {}".format(i, j))
-            # what positions do we need to fill?
-            positions_needed = [pout_1.position, pout_2.position]
-
-            # now loop over lists of players and add players back in
-            for pin_1 in ordered_player_lists[positions_needed[0]]:
-                if pin_1[0].player_id in [pout_1.player_id, pout_2.player_id]:
-                    continue  # no point in adding same player back in
-                new_squad_add_1 = fastcopy(new_squad_remove_2)
-                added_1_ok = new_squad_add_1.add_player(pin_1[0], gameweek=transfer_gw)
-                if not added_1_ok:
-                    continue
-                for pin_2 in ordered_player_lists[positions_needed[1]]:
-                    new_squad_add_2 = fastcopy(new_squad_add_1)
-                    if (
-                        pin_2[0] == pin_1[0]
-                        or pin_2[0].player_id == pout_1.player_id
-                        or pin_2[0].player_id == pout_2.player_id
-                    ):
-                        continue  # no point in adding same player back in
-                    added_2_ok = new_squad_add_2.add_player(
-                        pin_2[0], gameweek=transfer_gw
-                    )
-                    if added_2_ok:
-                        # calculate the score
-                        total_points = 0.0
-                        for gw in gameweek_range:
-                            if gw == bench_boost_gw:
-                                total_points += new_squad_add_2.get_expected_points(
-                                    gw, tag, bench_boost=True
-                                ) * get_discount_factor(root_gw, gw)
-                            elif gw == triple_captain_gw:
-                                total_points += new_squad_add_2.get_expected_points(
-                                    gw, tag, triple_captain=True
-                                ) * get_discount_factor(root_gw, gw)
-                            else:
-                                total_points += new_squad_add_2.get_expected_points(
-                                    gw, tag
-                                ) * get_discount_factor(root_gw, gw)
-                        if total_points > best_score:
-                            best_score = total_points
-                            best_pid_out = [pout_1.player_id, pout_2.player_id]
-                            best_pid_in = [pin_1[0].player_id, pin_2[0].player_id]
-                            best_squad = new_squad_add_2
-                        break
-
-    return best_squad, best_pid_out, best_pid_in
-
-
-def make_random_transfers(
-    squad,
-    tag,
-    nsubs=1,
-    gw_range=None,
-    root_gw=None,
-    num_iter=1,
-    update_func_and_args=None,
-    season=CURRENT_SEASON,
-    bench_boost_gw=None,
-    triple_captain_gw=None,
-):
-    """
-    choose nsubs random players to sub out, and then select players
-    using a triangular PDF to preferentially select  the replacements with
-    the best expected score to fill their place.
-    Do this num_iter times and choose the best total score over gw_range gameweeks.
-    """
-    best_score = 0.0
-    best_squad = None
-    best_pid_out = []
-    best_pid_in = []
-    max_tries = 100
-    for _ in range(num_iter):
-        if update_func_and_args:
-            # call function to update progress bar.
-            # this was passed as a tuple (func, increment, pid)
-            update_func_and_args[0](update_func_and_args[1], update_func_and_args[2])
-
-        new_squad = fastcopy(squad)
-
-        if not gw_range:
-            gw_range = [NEXT_GAMEWEEK]
-            root_gw = NEXT_GAMEWEEK
-
-        transfer_gw = min(gw_range)  # the week we're making the transfer
-        players_to_remove = []  # this is the index within the squad
-        removed_players = []  # this is the player_ids
-        # order the players in the squad by predicted_points - least-to-most
-        player_list = []
-        for p in squad.players:
-            p.calc_predicted_points(tag)
-            player_list.append((p.player_id, p.predicted_points[tag][gw_range[0]]))
-        player_list.sort(key=itemgetter(1), reverse=False)
-        while len(players_to_remove) < nsubs:
-            index = int(random.triangular(0, len(player_list), 0))
-            if index not in players_to_remove:
-                players_to_remove.append(index)
-
-        positions_needed = []
-        for p in players_to_remove:
-            positions_needed.append(squad.players[p].position)
-            removed_players.append(squad.players[p].player_id)
-            new_squad.remove_player(removed_players[-1], gameweek=transfer_gw)
-
-        predicted_points = {
-            pos: get_predicted_points(position=pos, gameweek=gw_range, tag=tag)
-            for pos in set(positions_needed)
-        }
-        complete_squad = False
-        added_players = []
-        attempt = 0
-        while not complete_squad:
-            # sample with a triangular PDF - preferentially select players near
-            # the start
-            added_players = []
-            for pos in positions_needed:
-                index = int(random.triangular(0, len(predicted_points[pos]), 0))
-                pid_to_add = predicted_points[pos][index][0]
-                added_ok = new_squad.add_player(pid_to_add, gameweek=transfer_gw)
-                if added_ok:
-                    added_players.append(pid_to_add)
-            complete_squad = new_squad.is_complete()
-            if not complete_squad:
-                # try to avoid getting stuck in a loop
-                attempt += 1
-                if attempt > max_tries:
-                    new_squad = fastcopy(squad)
-                    break
-                # take those players out again.
-                for ap in added_players:
-                    removed_ok = new_squad.remove_player(
-                        ap.player_id, gameweek=transfer_gw
-                    )
-                    if not removed_ok:
-                        print("Problem removing {}".format(ap.name))
-                added_players = []
-
-        # calculate the score
-        total_points = 0.0
-        for gw in gw_range:
-            if gw == bench_boost_gw:
-                total_points += new_squad.get_expected_points(
-                    gw, tag, bench_boost=True
-                ) * get_discount_factor(root_gw, gw)
-            elif gw == triple_captain_gw:
-                total_points += new_squad.get_expected_points(
-                    gw, tag, triple_captain=True
-                ) * get_discount_factor(root_gw, gw)
-            else:
-                total_points += new_squad.get_expected_points(
-                    gw, tag
-                ) * get_discount_factor(root_gw, gw)
-        if total_points > best_score:
-            best_score = total_points
-            best_pid_out = removed_players
-            best_pid_in = [ap.player_id for ap in added_players]
-            best_squad = new_squad
-            # end of loop over n_iter
-    return best_squad, best_pid_out, best_pid_in
-
-
-def make_best_transfers(
-    num_transfers,
-    squad,
-    tag,
-    gameweeks,
-    root_gw,
-    season,
-    num_iter=100,
-    update_func_and_args=None,
-):
-    """
-    Return a new squad and a dictionary {"in": [player_ids],
-                                        "out":[player_ids]}
-    """
-    transfer_dict = {}
-    # deal with triple_captain or free_hit
-    triple_captain_gw = None
-    bench_boost_gw = None
-    if isinstance(num_transfers, str):
-        if num_transfers.startswith("T"):
-            num_transfers = int(num_transfers[1])
-            triple_captain_gw = gameweeks[0]
-        elif num_transfers.startswith("B"):
-            num_transfers = int(num_transfers[1])
-            bench_boost_gw = gameweeks[0]
-
-    if num_transfers == 0:
-        # 0 or 'T0' or 'B0' (i.e. zero transfers, possibly with chip)
-        new_squad = squad
-        transfer_dict = {"in": [], "out": []}
-        if update_func_and_args:
-            # call function to update progress bar.
-            # this was passed as a tuple (func, increment, pid)
-            update_func_and_args[0](update_func_and_args[1], update_func_and_args[2])
-
-    elif num_transfers == 1:
-        # 1 or 'T1' or 'B1' (i.e. 1 transfer, possibly with chip)
-        new_squad, players_out, players_in = make_optimum_single_transfer(
-            squad,
-            tag,
-            gameweeks,
-            root_gw,
-            season,
-            triple_captain_gw=triple_captain_gw,
-            bench_boost_gw=bench_boost_gw,
-            update_func_and_args=update_func_and_args,
-        )
-        transfer_dict = {"in": players_in, "out": players_out}
-
-    elif num_transfers == 2:
-        # 2 or 'T2' or 'B2' (i.e. 2 transfers, possibly with chip)
-        new_squad, players_out, players_in = make_optimum_double_transfer(
-            squad,
-            tag,
-            gameweeks,
-            root_gw,
-            season,
-            triple_captain_gw=triple_captain_gw,
-            bench_boost_gw=bench_boost_gw,
-            update_func_and_args=update_func_and_args,
-        )
-        transfer_dict = {"in": players_in, "out": players_out}
-
-    elif num_transfers in ["W", "F"]:
-        players_out = [p.player_id for p in squad.players]
-        budget = get_squad_value(squad)
-        if num_transfers == "F":
-            # for free hit, only use one week to optimize
-            gameweeks = [gameweeks[0]]
-        new_squad = make_new_squad(
-            budget,
-            num_iter,
-            tag,
-            gameweeks,
-            season=season,
-            update_func_and_args=update_func_and_args,
-        )
-        players_in = [p.player_id for p in new_squad.players]
-        transfer_dict = {"in": players_in, "out": players_out}
-
-    else:
-        raise RuntimeError(
-            "Unrecognized value for num_transfers: {}".format(num_transfers)
-        )
-
-    # get the expected points total for next gameweek
-    points = (
-        new_squad.get_expected_points(
-            gameweeks[0],
-            tag,
-            triple_captain=(triple_captain_gw is not None),
-            bench_boost=(bench_boost_gw is not None),
-        )
-        * get_discount_factor(root_gw, gameweeks[0])
-    )
-
-    if num_transfers == "F":
-        # Free Hit changes don't apply to next gameweek, so return the original squad
-        return squad, transfer_dict, points
-    else:
-        return new_squad, transfer_dict, points
-
-
-def make_new_squad(
-    budget,
-    num_iterations,
-    tag,
-    gw_range,
-    season=CURRENT_SEASON,
-    session=None,
-    update_func_and_args=None,
-    verbose=False,
-    bench_boost_gw=None,
-    triple_captain_gw=None,
-):
-    """
-    Make a squad from scratch, i.e. for gameweek 1, or for wildcard, or free hit.
-    """
-    transfer_gw = min(gw_range)  # the gw we're making the new squad
-    best_score = 0.0
-    best_squad = None
-
-    for iteration in range(num_iterations):
-        if verbose:
-            print("Choosing new squad: iteration {}".format(iteration))
-        if update_func_and_args:
-            # call function to update progress bar.
-            # this was passed as a tuple (func, increment, pid)
-            update_func_and_args[0](update_func_and_args[1], update_func_and_args[2])
-        predicted_points = {}
-        squad = Squad(budget, season=season)
-        # first iteration - fill up from the front
-        for pos in positions:
-            predicted_points[pos] = get_predicted_points(
-                gameweek=gw_range, position=pos, tag=tag, season=season
-            )
-            for pp in predicted_points[pos]:
-                squad.add_player(pp[0], gameweek=transfer_gw)
-                if squad.num_position[pos] == TOTAL_PER_POSITION[pos]:
-                    break
-
-        # presumably we didn't get a complete squad now
-        excluded_player_ids = []
-        while not squad.is_complete():
-            # randomly swap out a player and replace with a cheaper one in the
-            # same position
-            player_to_remove = squad.players[random.randint(0, len(squad.players) - 1)]
-            remove_cost = player_to_remove.purchase_price
-            squad.remove_player(player_to_remove.player_id, gameweek=transfer_gw)
-            excluded_player_ids.append(player_to_remove.player_id)
-            for pp in predicted_points[player_to_remove.position]:
-                if (
-                    pp[0] not in excluded_player_ids or random.random() < 0.3
-                ):  # some chance to put player back
-                    cp = CandidatePlayer(pp[0], gameweek=transfer_gw, season=season)
-                    if cp.purchase_price >= remove_cost:
-                        continue
-                    else:
-                        squad.add_player(pp[0], gameweek=transfer_gw)
-            # now try again to fill up the rest of the squad
-            for pos in positions:
-                num_missing = TOTAL_PER_POSITION[pos] - squad.num_position[pos]
-                if num_missing == 0:
-                    continue
-                for pp in predicted_points[pos]:
-                    if pp[0] in excluded_player_ids:
-                        continue
-                    squad.add_player(pp[0], gameweek=transfer_gw)
-                    if squad.num_position[pos] == TOTAL_PER_POSITION[pos]:
-                        break
-        # we have a complete squad
-        score = 0.0
-        for gw in gw_range:
-            if gw == bench_boost_gw:
-                score += squad.get_expected_points(
-                    gw, tag, bench_boost=True
-                ) * get_discount_factor(gw_range[0], gw)
-            elif gw == triple_captain_gw:
-                score += squad.get_expected_points(
-                    gw, tag, triple_captain=True
-                ) * get_discount_factor(gw_range[0], gw)
-            else:
-                score += squad.get_expected_points(gw, tag) * get_discount_factor(
-                    gw_range[0], gw
-                )
-        if score > best_score:
-            best_score = score
-            best_squad = squad
-
-    if verbose:
-        print("====================================\n")
-        print(best_squad)
-        print(best_score)
-    return best_squad
-
-
-=======
->>>>>>> 784ea495
 def fill_suggestion_table(baseline_score, best_strat, season, fpl_team_id):
     """
     Fill the optimized strategy into the table
