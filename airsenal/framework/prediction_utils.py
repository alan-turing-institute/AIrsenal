"""
Use the BPL models to predict scores for upcoming fixtures.
"""

import os
from collections import defaultdict
from functools import partial
from typing import Dict, Iterable, List, Optional, Tuple, Union

import numpy as np
import pandas as pd
from scipy.stats import multinomial
from sqlalchemy.orm.session import Session

from airsenal.framework.FPL_scoring_rules import (
    get_appearance_points,
    points_for_assist,
    points_for_cs,
    points_for_goal,
    points_for_red_card,
    points_for_yellow_card,
    saves_for_point,
)
from airsenal.framework.player_model import (
    ConjugatePlayerModel,
    NumpyroPlayerModel,
    get_empirical_bayes_estimates,
)
<<<<<<< HEAD
from airsenal.framework.schema import Fixture, Player, PlayerPrediction, PlayerScore
=======
from airsenal.framework.schema import (
    Absence,
    Fixture,
    PlayerAttributes,
    PlayerPrediction,
    PlayerScore,
)
>>>>>>> 3e609879
from airsenal.framework.utils import (
    CURRENT_SEASON,
    NEXT_GAMEWEEK,
    fastcopy,
    fetcher,
    get_fixtures_for_player,
    get_max_matches_per_player,
    get_player,
    get_player_from_api_id,
    get_recent_minutes_for_player,
    is_future_gameweek,
    list_players,
    session,
    was_historic_absence,
)

np.random.seed(42)
# consider probabilities of scoring/conceding up to this many goals
MAX_GOALS = 10


def check_absence(player, gameweek, season, dbsession=session):
    """
    Query the Absence table for a given player and season to see if the
    gameweek is within the period of absence. If so, return the details of absence.

    Returns: the Absence object (which may be empty if there was no absence)
    """
    absence = (
        dbsession.query(Absence)
        .filter_by(season=season)
        .filter_by(player=player)
        .filter(Absence.gw_from < gameweek)
        .filter(Absence.gw_until > gameweek)
    ).all()
    # save the reasons and details - there may be more than 1 reason for absence
    reasons = [ab.reason for ab in absence] if len(absence) > 0 else None
    details = [ab.details for ab in absence] if len(absence) > 0 else None
    # for those that just have one reason, just take first element of list
    if reasons is not None:
        reasons = reasons[0] if len(reasons) == 1 else reasons
    if details is not None:
        details = details[0] if len(details) == 1 else details
    return reasons, details


def get_player_history_df(
<<<<<<< HEAD
    position: str = "all",
    season: str = CURRENT_SEASON,
    gameweek: int = NEXT_GAMEWEEK,
    dbsession: Session = session,
) -> pd.DataFrame:
=======
    position="all",
    all_players=False,
    fill_blank=True,
    season=CURRENT_SEASON,
    gameweek=NEXT_GAMEWEEK,
    dbsession=session,
):
>>>>>>> 3e609879
    """
    Query the player_score table to get goals/assists/minutes, and then
    get the team_goals from the match table.
    If all_players=True, will get the player history for every player available in the
    PlayerAttributes table, otherwise will only get players available for the season
    and gameweek.
    If fill_blank=True, will fill blank rows for players that do not have enough data
    to have the same number of rows as the maximum number of matches for player in the
    season and gameweek.
    The 'season' argument defined the set of players that will be considered, but
    for those players, all results will be used.
    """
    col_names = [
        "player_id",
        "player_name",
        "match_id",
        "date",
        "season",
        "gameweek",
        "goals",
        "assists",
        "minutes",
        "team_goals",
        "absence_reason",
        "absence_detail",
    ]
    player_data = []
    if all_players:
        q = session.query(PlayerAttributes)
        players = []
        for p in q.all():
            if p.player not in players:
                # only add if it's a new player
                players.append(p.player)
    else:
        players = list_players(
            position=position, season=season, gameweek=gameweek, dbsession=dbsession
        )
    max_matches_per_player = get_max_matches_per_player(
        position, season=season, gameweek=gameweek, dbsession=dbsession
    )
    for counter, player in enumerate(players):
        print(f"Filling history dataframe for {player}: {counter}/{len(players)} done")
        results = player.scores
        row_count = 0
        for row in results:
            if is_future_gameweek(
                row.fixture.season,
                row.fixture.gameweek,
                current_season=season,
                next_gameweek=gameweek,
            ):
                continue

            match_id = row.result_id
            if not match_id:
                print(f" Couldn't find result for {row.fixture}")
                continue
            minutes = row.minutes
            goals = row.goals
            assists = row.assists
            # find the match, in order to get team goals
            match_result = row.result
            match_date = row.fixture.date
            if row.fixture.home_team == row.opponent:
                team_goals = match_result.away_score
            elif row.fixture.away_team == row.opponent:
                team_goals = match_result.home_score
            else:
                print("Unknown opponent!")
                team_goals = -1
            absence_reason, absence_detail = check_absence(
                player, row.fixture.gameweek, row.fixture.season, session
            )
            player_data.append(
                [
                    player.player_id,
                    player.name,
                    match_id,
                    match_date,
                    row.fixture.season,
                    row.fixture.gameweek,
                    goals,
                    assists,
                    minutes,
                    team_goals,
                    absence_reason,
                    absence_detail,
                ]
            )
            row_count += 1

        if fill_blank:
            # fill blank rows so they are all the same size
            if row_count < max_matches_per_player:
                player_data += [
                    [player.player_id, player.name, 0, 0, 0, 0, 0, 0, 0, 0, None, None]
                ] * (max_matches_per_player - row_count)

    df = pd.DataFrame(player_data, columns=col_names)
    df["date"] = pd.to_datetime(df["date"], errors="coerce")
    df.reset_index(drop=True, inplace=True)

    return df


def get_attacking_points(
    position: str,
    minutes: Union[int, float],
    team_score_prob: Dict[int, float],
    player_prob: pd.Series,
) -> float:
    """
    Use team-level and player-level models.
    """
    if position == "GK" or minutes == 0.0:
        # don't bother with GKs as they barely ever get points like this
        # if no minutes are played, can't score any points
        return 0.0

    # compute multinomial probabilities given time spent on pitch
    pr_score = (minutes / 90.0) * player_prob["prob_score"]
    pr_assist = (minutes / 90.0) * player_prob["prob_assist"]
    pr_neither = 1.0 - pr_score - pr_assist
    multinom_probs = (pr_score, pr_assist, pr_neither)

    def _get_partitions(n):
        # partition n goals into possible combinations of
        # [n_goals, n_assists, n_neither]
        partitions = []
        for i in range(n + 1):
            for j in range(n - i + 1):
                partitions.append([i, j, n - i - j])
        return partitions

    def _get_partition_score(partition):
        # calculate the points scored for a given partition
        return (
            points_for_goal[position] * partition[0] + points_for_assist * partition[1]
        )

    # compute the weighted sum of terms like:
    #   points(ng, na, nn) * p(ng, na, nn | Ng, T) * p(Ng)
    exp_points = 0.0
    for ngoals, score_n_prob in team_score_prob.items():
        if ngoals > 0:
            partitions = _get_partitions(ngoals)
            probabilities = multinomial.pmf(
                partitions, n=[ngoals] * len(partitions), p=multinom_probs
            )
            scores = map(_get_partition_score, partitions)
            exp_score_inner = sum(pi * si for pi, si in zip(probabilities, scores))
            exp_points += exp_score_inner * score_n_prob
    return exp_points


def get_defending_points(
    position: str, minutes: Union[int, float], team_concede_prob: Dict[int, float]
) -> float:
    """
    Only need the team-level model.
    """
    if position == "FWD" or minutes == 0.0:
        # forwards don't get defending points
        # if no minutes are played, can't get any points
        return 0.0
    defending_points = 0
    if minutes >= 60:
        # TODO - what about if the team concedes only after player comes off?
        defending_points = points_for_cs[position] * team_concede_prob[0]
    if position in ["DEF", "GK"]:
        # lose 1 point per 2 goals conceded if player is on pitch for both
        # lets simplify, say that its only the last goal that matters, and
        # chance that player was on pitch for that is expected_minutes/90
        defending_points -= sum(
            (ngoals // 2) * (minutes / 90) * concede_n_prob
            for ngoals, concede_n_prob in team_concede_prob.items()
        )
    return defending_points


def get_bonus_points(
    player_id: int, minutes: Union[int, float], df_bonus: List[float]
) -> float:
    """
    Returns expected bonus points scored by player_id when playing minutes minutes.

    df_bonus : list containing df of average bonus pts scored when playing at least
    60 minutes in 1st index, and when playing between 30 and 60 minutes in 2nd index
    (as calculated by fit_bonus_points()).

    NOTE: Minutes values are currently hardcoded - this function and fit_bonus_points
    must be changed together.
    """
    if minutes >= 60 and player_id in df_bonus[0].index:
        return df_bonus[0].loc[player_id]
    elif (
        minutes >= 60
        or minutes >= 30
        and player_id not in df_bonus[1].index
        or minutes < 30
    ):
        return 0
    else:
        return df_bonus[1].loc[player_id]


def get_save_points(
    position: str, player_id: int, minutes: Union[int, float], df_saves: pd.Series
) -> float:
    """
    Returns average save points scored by player_id when playing minutes minutes (or
    zero if this player's position is not GK).

    df_saves - as calculated by fit_save_points()
    """
    if position != "GK":
        return 0
    if minutes >= 60 and player_id in df_saves.index:
        return df_saves.loc[player_id]
    else:
        return 0


def get_card_points(
    player_id: int, minutes: Union[int, float], df_cards: pd.Series
) -> float:
    """
    Returns average points lost by player_id due to yellow and red cards in matches
    they played at least 1 minute.

    df_cards - as calculated by fit_card_points().
    """
    if minutes >= 30 and player_id in df_cards.index:
        return df_cards.loc[player_id]
    else:
        return 0


def calc_predicted_points_for_player(
    player: Union[Player, str, int],
    fixture_goal_probs: dict,
    df_player: Optional[Dict[str, Optional[pd.DataFrame]]],
    df_bonus: Optional[Tuple[pd.Series, pd.Series]],
    df_saves: Optional[pd.Series],
    df_cards: Optional[pd.Series],
    season: str,
    gw_range: Optional[Iterable[int]] = None,
    fixtures_behind: Optional[int] = None,
    min_fixtures_behind: int = 3,
    tag: str = "",
    dbsession: Session = session,
) -> List[PlayerPrediction]:
    """
    Use the team-level model to get the probs of scoring or conceding
    N goals, and player-level model to get the chance of player scoring
    or assisting given that their team scores.
    """
    if isinstance(player, (str, int)):
        player = get_player(player, dbsession=dbsession)

    message = f"Points prediction for player {player}"

    if not gw_range:
        # by default, go for next three matches
        gw_range = list(
            range(NEXT_GAMEWEEK, min(NEXT_GAMEWEEK + 3, 38))
        )  # don't go beyond gw 38!

    if fixtures_behind is None:
        # default to getting recent minutes from the same number of matches we're
        # predicting for
        fixtures_behind = len(gw_range)

    fixtures_behind = max(fixtures_behind, min_fixtures_behind)

    team = player.team(
        season, gw_range[0]
    )  # assume player stays with same team from first gameweek in range
    position = player.position(season)
    fixtures = get_fixtures_for_player(
        player, season, gw_range=gw_range, dbsession=dbsession
    )
    player_prob = (
        # fitted probability of scoring/assisting for this player
        # (we don't calculate this for goalkeepers)
        df_player[position].loc[player.player_id]
        if position != "GK"
        else None
    )

    # use same recent_minutes from previous gameweeks for all predictions
    recent_minutes = get_recent_minutes_for_player(
        player,
        num_match_to_use=fixtures_behind,
        season=season,
        last_gw=min(gw_range) - 1,
        dbsession=dbsession,
    )
    if len(recent_minutes) == 0:
        # e.g. for gameweek 1
        # this should now be dealt with in get_recent_minutes_for_player, so
        # throw error if not.
        # recent_minutes = estimate_minutes_from_prev_season(
        #    player, season=season, dbsession: Session = session
        # )
        raise ValueError("Recent minutes is empty.")

    expected_points = defaultdict(float)  # default value is 0.
    predictions = []  # list that will hold PlayerPrediction objects

    for fixture in fixtures:
        gameweek = fixture.gameweek
        is_home = fixture.home_team == team
        opponent = fixture.away_team if is_home else fixture.home_team
        home_or_away = "at home" if is_home else "away"
        message += f"\ngameweek: {gameweek} vs {opponent}  {home_or_away}"
        team_score_prob = fixture_goal_probs[fixture.fixture_id][team]
        team_concede_prob = fixture_goal_probs[fixture.fixture_id][opponent]

        points = 0.0
        expected_points[gameweek] = points

        if sum(recent_minutes) == 0:
            # 'recent_minutes' contains the number of minutes that player played for
            # in the past few matches. If these are all zero, we will for sure predict
            # zero points for this player, so we don't need to call all the functions to
            # calculate appearance points, defending points, attacking points.
            points = 0.0

        elif player.is_injured_or_suspended(season, gw_range[0], gameweek):
            # Points for fixture will be zero if suspended or injured
            points = 0.0
        elif was_historic_absence(
            player,
            gameweek=gameweek,
            season=season,
            dbsession=dbsession,
        ):
            # Points will be zero if player was suspended or injured (in past season)
            points = 0.0
        else:
            # now loop over recent minutes and average
            points = 0
            for mins in recent_minutes:
                points += (
                    get_appearance_points(mins)
                    + get_attacking_points(
                        position,
                        mins,
                        team_score_prob,
                        player_prob,
                    )
                    + get_defending_points(position, mins, team_concede_prob)
                )
                if df_bonus is not None:
                    points += get_bonus_points(player.player_id, mins, df_bonus)
                if df_cards is not None:
                    points += get_card_points(player.player_id, mins, df_cards)
                if df_saves is not None:
                    points += get_save_points(
                        position, player.player_id, mins, df_saves
                    )

            points /= len(recent_minutes)

        # create the PlayerPrediction for this player+fixture
        if np.isnan(points):
            raise ValueError(f"nan points for {player} {fixture} {points} {tag}")
        predictions.append(make_prediction(player, fixture, points, tag))
        expected_points[gameweek] += points
        # and return the per-gameweek predictions as a dict
        message += f"\nExpected points: {points:.2f}"

    print(message)
    return predictions


def calc_predicted_points_for_pos(
    pos: str,
    fixture_goal_probs: dict,
    df_bonus: Optional[Tuple[pd.Series, pd.Series]],
    df_saves: Optional[pd.Series],
    df_cards: Optional[pd.Series],
    season: str,
    gw_range: Optional[Iterable[int]],
    tag: str,
    model: Union[NumpyroPlayerModel, ConjugatePlayerModel] = ConjugatePlayerModel(),
    dbsession: Session = session,
) -> Dict[int, List[PlayerPrediction]]:
    """
    Calculate points predictions for all players in a given position and
    put into the DB.
    """
    df_player = None
    if pos != "GK":  # don't calculate attacking points for keepers.
        df_player = fit_player_data(pos, season, min(gw_range), model, dbsession)
    return {
        player.player_id: calc_predicted_points_for_player(
            player=player,
            fixture_goal_probs=fixture_goal_probs,
            df_player=df_player,
            df_bonus=df_bonus,
            df_saves=df_saves,
            df_cards=df_cards,
            season=season,
            gw_range=gw_range,
            tag=tag,
            dbsession=dbsession,
        )
        for player in list_players(
            position=pos, season=season, gameweek=min(gw_range), dbsession=dbsession
        )
    }


def make_prediction(
    player: Player, fixture: Fixture, points: float, tag: str
) -> PlayerPrediction:
    """
    Fill one row in the player_prediction table.
    """
    pp = PlayerPrediction()
    pp.predicted_points = points
    pp.tag = tag
    pp.player = player
    pp.fixture = fixture
    return pp


def fill_ep(csv_filename: str, dbsession: Session = session) -> None:
    """
    Fill the database with FPLs ep_next prediction, and also
    write output to a csv.
    """
    if not os.path.exists(csv_filename):
        outfile = open(csv_filename, "w")
        outfile.write("player_id,gameweek,EP\n")
    else:
        outfile = open(csv_filename, "a")

    summary_data = fetcher.get_player_summary_data()
    gameweek = NEXT_GAMEWEEK
    for k, v in summary_data.items():
        player = get_player_from_api_id(k)
        player_id = player.player_id
        outfile.write(f"{player_id},{gameweek},{v['ep_next']}\n")
        pp = PlayerPrediction()
        pp.player_id = player_id
        pp.gameweek = gameweek
        pp.predicted_points = v["ep_next"]
        pp.method = "EP"
        dbsession.add(pp)
    dbsession.commit()
    outfile.close()


def process_player_data(
    prefix: str,
    season: str = CURRENT_SEASON,
    gameweek: int = NEXT_GAMEWEEK,
    dbsession: Session = session,
) -> dict:
    """
    Transform the player dataframe, basically giving a list (for each player)
    of lists of minutes (for each match, and a list (for each player) of
    lists of ["goals","assists","neither"] (for each match).
    """
    df = get_player_history_df(
        prefix, season=season, gameweek=gameweek, dbsession=dbsession
    )
    df["neither"] = df["team_goals"] - df["goals"] - df["assists"]
    df.loc[(df["neither"] < 0), ["neither", "team_goals", "goals", "assists"]] = [
        0.0,
        0.0,
        0.0,
        0.0,
    ]
    alpha = get_empirical_bayes_estimates(df)
    y = df.sort_values("player_id")[["goals", "assists", "neither"]].values.reshape(
        (
            df["player_id"].nunique(),
            df.groupby("player_id").count().iloc[0]["player_name"],
            3,
        )
    )

    minutes = df.sort_values("player_id")["minutes"].values.reshape(
        (
            df["player_id"].nunique(),
            df.groupby("player_id").count().iloc[0]["player_name"],
        )
    )

    nplayer = df["player_id"].nunique()
    nmatch = df.groupby("player_id").count().iloc[0]["player_name"]
    player_ids = np.sort(df["player_id"].unique())
    return dict(
        player_ids=player_ids,
        nplayer=nplayer,
        nmatch=nmatch,
        minutes=minutes.astype("int64"),
        y=y.astype("int64"),
        alpha=alpha,
    )


def fit_player_data(
    position: str,
    season: str,
    gameweek: int,
    model: Union[NumpyroPlayerModel, ConjugatePlayerModel] = ConjugatePlayerModel(),
    dbsession: Session = session,
) -> pd.DataFrame:
    """
    Fit the data for a particular position (FWD, MID, DEF).
    """
    data = process_player_data(position, season, gameweek, dbsession)
    print("Fitting player model for", position, "...")
    model = fastcopy(model)
    fitted_model = model.fit(data)
    df = pd.DataFrame(fitted_model.get_probs())

    df["pos"] = position
    df = (
        df.rename(columns={"index": "player_id"})
        .sort_values("player_id")
        .set_index("player_id")
    )
    return df


def get_all_fitted_player_data(
    season: str,
    gameweek: int,
    model: Union[NumpyroPlayerModel, ConjugatePlayerModel] = ConjugatePlayerModel(),
    dbsession: Session = session,
) -> Dict[str, Optional[pd.DataFrame]]:
    df_positions = {"GK": None}
    for pos in ["DEF", "MID", "FWD"]:
        df_positions[pos] = fit_player_data(pos, season, gameweek, model, dbsession)
    return df_positions


def get_player_scores(
    season: str,
    gameweek: int,
    min_minutes: int = 0,
    max_minutes: int = 90,
    dbsession: Session = session,
) -> pd.DataFrame:
    """
    Utility function to get player scores rows up to (or the same as) season and
    gameweek as a dataframe
    """
    query = (
        dbsession.query(PlayerScore, Fixture.season, Fixture.gameweek)
        .filter(PlayerScore.minutes >= min_minutes)
        .filter(PlayerScore.minutes <= max_minutes)
        .join(Fixture)
    )
    df = pd.read_sql(query.statement, dbsession.bind)

    is_fut = partial(is_future_gameweek, current_season=season, next_gameweek=gameweek)
    exclude = df.apply(lambda r: is_fut(r["season"], r["gameweek"]), axis=1)
    df = df[~exclude]
    return df


def mean_group_min_count(
    df: pd.DataFrame, group_col: str, mean_col: str, min_count: int = 10
) -> pd.Series:
    """
    Calculate mean of column col in df, grouped by group_col, but normalising the
    sum by either the actual number of rows in the group or min_count, whichever is
    larger.
    """
    counts = df.groupby(group_col)[mean_col].count()
    counts[counts < min_count] = min_count
    sums = df.groupby(group_col)[mean_col].sum()
    return sums / counts


def fit_bonus_points(
    gameweek: int = NEXT_GAMEWEEK,
    season: str = CURRENT_SEASON,
    min_matches: int = 10,
    dbsession: Session = session,
) -> Tuple[pd.Series, pd.Series]:
    """
    Calculate the average bonus points scored by each player for matches they play
    between 60 and 90 minutes, and matches they play between 30 and 59 minutes.
    Mean is calculated as sum of all bonus points divided by either the number of
    maches the player has played in or min_matches, whichever is greater.

    Returns tuple of dataframes - first index bonus points for 60 to 90 mins, second
    index bonus points for 30 to 59 mins.

    NOTE: Minutes values are currently hardcoded - this function and fit_bonus_points
    must be changed together.
    """

    def get_bonus_df(min_minutes, max_minutes):
        df = get_player_scores(
            season,
            gameweek,
            min_minutes=min_minutes,
            max_minutes=max_minutes,
            dbsession=dbsession,
        )
        return mean_group_min_count(df, "player_id", "bonus", min_count=min_matches)

    df_90 = get_bonus_df(60, 90)
    df_60 = get_bonus_df(30, 59)

    return (df_90, df_60)


def fit_save_points(
    gameweek: int = NEXT_GAMEWEEK,
    season: str = CURRENT_SEASON,
    min_matches: int = 10,
    min_minutes: Union[int, float] = 90,
    dbsession: Session = session,
) -> pd.Series:
    """
    Calculate the average save points scored by each goalkeeper for matches they
    played at least min_minutes in.
    Mean is calculated as sum of all save points divided by either the number of
    matches the player has played in or min_matches, whichever is greater.

    Returns pandas series index by player ID, values average save points.
    """
    df = get_player_scores(
        season, gameweek, min_minutes=min_minutes, dbsession=dbsession
    )

    goalkeepers = list_players(
        position="GK", gameweek=gameweek, season=season, dbsession=dbsession
    )
    goalkeepers = [gk.player_id for gk in goalkeepers]
    df = df[df["player_id"].isin(goalkeepers)]

    #  1pt per 3 saves
    df["save_pts"] = (df["saves"] / saves_for_point).astype(int)

    return mean_group_min_count(df, "player_id", "save_pts", min_count=min_matches)


def fit_card_points(
    gameweek: int = NEXT_GAMEWEEK,
    season: str = CURRENT_SEASON,
    min_matches: int = 10,
    min_minutes: Union[int, float] = 1,
    dbsession: Session = session,
) -> pd.Series:
    """
    Calculate the average points per match lost to yellow or red cards
    for each player.
    Mean is calculated as sum of all card points divided by either the number of
    matches the player has played in or min_matches, whichever is greater.

    Returns pandas series index by player ID, values average card points.
    """
    df = get_player_scores(
        season, gameweek, min_minutes=min_minutes, dbsession=dbsession
    )

    # TODO: different values for different minutes (remember minutes < 90 for red cards
    # though)
    df["card_pts"] = (
        points_for_yellow_card * df["yellow_cards"]
        + points_for_red_card * df["red_cards"]
    )

    return mean_group_min_count(df, "player_id", "card_pts", min_count=min_matches)<|MERGE_RESOLUTION|>--- conflicted
+++ resolved
@@ -26,17 +26,14 @@
     NumpyroPlayerModel,
     get_empirical_bayes_estimates,
 )
-<<<<<<< HEAD
-from airsenal.framework.schema import Fixture, Player, PlayerPrediction, PlayerScore
-=======
 from airsenal.framework.schema import (
     Absence,
     Fixture,
+    Player,
     PlayerAttributes,
     PlayerPrediction,
     PlayerScore,
 )
->>>>>>> 3e609879
 from airsenal.framework.utils import (
     CURRENT_SEASON,
     NEXT_GAMEWEEK,
@@ -84,21 +81,13 @@
 
 
 def get_player_history_df(
-<<<<<<< HEAD
-    position: str = "all",
-    season: str = CURRENT_SEASON,
-    gameweek: int = NEXT_GAMEWEEK,
-    dbsession: Session = session,
-) -> pd.DataFrame:
-=======
     position="all",
     all_players=False,
     fill_blank=True,
     season=CURRENT_SEASON,
     gameweek=NEXT_GAMEWEEK,
     dbsession=session,
-):
->>>>>>> 3e609879
+) -> pd.DataFrame:
     """
     Query the player_score table to get goals/assists/minutes, and then
     get the team_goals from the match table.
