"""
Use the BPL models to predict scores for upcoming fixtures.
"""

import os

from collections import defaultdict
import pandas as pd
import numpy as np
import pystan

from scipy.stats import multinomial

from airsenal.framework.schema import Player, PlayerPrediction, PlayerScore, engine

from airsenal.framework.utils import (
    NEXT_GAMEWEEK,
    get_fixtures_for_player,
    get_recent_minutes_for_player,
    get_return_gameweek_for_player,
    get_max_matches_per_player,
    get_player_from_api_id,
    list_players,
    fetcher,
    session,
    CURRENT_SEASON,
    is_future_gameweek,
)

from airsenal.framework.FPL_scoring_rules import (
    points_for_goal,
    points_for_assist,
    points_for_cs,
    get_appearance_points,
    saves_for_point,
    points_for_yellow_card,
    points_for_red_card,
)

np.random.seed(42)


def get_player_history_df(
        position="all", season=CURRENT_SEASON, gameweek=NEXT_GAMEWEEK, dbsession=session
):
    """
    Query the player_score table to get goals/assists/minutes, and then
    get the team_goals from the match table.
    The 'season' argument defined the set of players that will be considered, but
    for those players, all results will be used.
    """

    col_names = [
        "player_id",
        "player_name",
        "match_id",
        "date",
        "goals",
        "assists",
        "minutes",
        "team_goals",
    ]
    player_data = []
    players = list_players(
        position=position, season=season, gameweek=gameweek, dbsession=dbsession
    )
    max_matches_per_player = get_max_matches_per_player(
        position, season=season, gameweek=gameweek, dbsession=dbsession
    )
    for counter, player in enumerate(players):
        print(
            "Filling history dataframe for {}: {}/{} done".format(
                player.name, counter, len(players)
            )
        )
        results = player.scores
        row_count = 0
        for row in results:
            if is_future_gameweek(
                row.fixture.season,
                row.fixture.gameweek,
                current_season=season,
                next_gameweek=gameweek,
            ):
                continue

            match_id = row.result_id
            if not match_id:
                print(
                    " Couldn't find result for {} {} {}".format(
                        row.fixture.home_team, row.fixture.away_team, row.fixture.date
                    )
                )
                continue
            minutes = row.minutes
            opponent = row.opponent
            goals = row.goals
            assists = row.assists
            # find the match, in order to get team goals
            match_result = row.result
            match_date = row.fixture.date
            if row.fixture.home_team == row.opponent:
                team_goals = match_result.away_score
            elif row.fixture.away_team == row.opponent:
                team_goals = match_result.home_score
            else:
                print("Unknown opponent!")
                team_goals = -1
            player_data.append(
                [
                    player.player_id,
                    player.name,
                    match_id,
                    match_date,
                    goals,
                    assists,
                    minutes,
                    team_goals,
                ]
            )
            row_count += 1

        ## fill blank rows so they are all the same size
        if row_count < max_matches_per_player:
            player_data += [[player.player_id, player.name, 0, 0, 0, 0, 0, 0]] * (
                max_matches_per_player - row_count
            )

    df = pd.DataFrame(player_data, columns=col_names)
    df["date"] = pd.to_datetime(df["date"], errors="coerce")
    df.reset_index(drop=True, inplace=True)

    return df


def get_attacking_points(
    player_id, position, team, opponent, is_home, minutes, model_team, df_player
):
    """
    use team-level and player-level models.
    """
    if position == "GK" or minutes == 0.0:
        # don't bother with GKs as they barely ever get points like this
        # if no minutes are played, can't score any points
        return 0.0

    # compute multinomial probabilities given time spent on pitch
    pr_score = (minutes / 90.0) * df_player.loc[player_id]["pr_score"]
    pr_assist = (minutes / 90.0) * df_player.loc[player_id]["pr_assist"]
    pr_neither = 1.0 - pr_score - pr_assist
    multinom_probs = (pr_score, pr_assist, pr_neither)

    def _get_partitions(n):
        # partition n goals into possible combinations of [n_goals, n_assists, n_neither]
        partitions = []
        for i in range(0, n + 1):
            for j in range(0, n - i + 1):
                partitions.append([i, j, n - i - j])
        return partitions

    def _get_partition_score(partition):
        # calculate the points scored for a given partition
        return (
            points_for_goal[position] * partition[0] + points_for_assist * partition[1]
        )

    # compute the weighted sum of terms like: points(ng, na, nn) * p(ng, na, nn | Ng, T) * p(Ng)
    exp_points = 0.0
    for ngoals in range(1, 11):
        partitions = _get_partitions(ngoals)
        probabilities = multinomial.pmf(
            partitions, n=[ngoals] * len(partitions), p=multinom_probs
        )
        scores = map(_get_partition_score, partitions)
        exp_score_inner = sum(pi * si for pi, si in zip(probabilities, scores))
        team_goal_prob = model_team.score_n_probability(ngoals, team, opponent, is_home)
        exp_points += exp_score_inner * team_goal_prob
    return exp_points


def get_defending_points(position, team, opponent, is_home, minutes, model_team):
    """
    only need the team-level model
    """
    if position == "FWD" or minutes == 0.0:
        # forwards don't get defending points
        # if no minutes are played, can't get any points
        return 0.0
    defending_points = 0
    if minutes >= 60:
        # TODO - what about if the team concedes only after player comes off?
        team_cs_prob = model_team.concede_n_probability(0, team, opponent, is_home)
        defending_points = points_for_cs[position] * team_cs_prob
    if position == "DEF" or position == "GK":
        # lose 1 point per 2 goals conceded if player is on pitch for both
        # lets simplify, say that its only the last goal that matters, and
        # chance that player was on pitch for that is expected_minutes/90
        for n in range(7):
            defending_points -= (
                (n // 2)
                * (minutes / 90)
                * model_team.concede_n_probability(n, team, opponent, is_home)
            )
    return defending_points


<<<<<<< HEAD
def calc_predicted_points_for_player(
=======
def get_bonus_points(player_id, minutes, df_bonus):
    """
    Returns expected bonus points scored by player_id when playing minutes minutes.

    df_bonus : list containing df of average bonus pts scored when playing at least
    60 minutes in 1st index, and when playing between 30 and 60 minutes in 2nd index
    (as calculated by fit_bonus_points()).

    NOTE: Minutes values are currently hardcoded - this function and fit_bonus_points
    must be changed together.
    """
    if minutes >= 60:
        if player_id in df_bonus[0].index:
            return df_bonus[0].loc[player_id]
        else:
            return 0
    elif minutes >= 30:
        if player_id in df_bonus[1].index:
            return df_bonus[1].loc[player_id]
        else:
            return 0
    else:
        return 0


def get_save_points(position, player_id, minutes, df_saves):
    """Returns average save points scored by player_id when playing minutes minutes (or
    zero if this player's position is not GK).

    df_saves - as calculated by fit_save_points()
    """
    if position != "GK":
        return 0
    if minutes >= 60:
        if player_id in df_saves.index:
            return df_saves.loc[player_id]
        else:
            return 0
    else:
        return 0


def get_card_points(player_id, minutes, df_cards):
    """Returns average points lost by player_id due to yellow and red cards in matches
    they played at least 1 minute.

    df_cards - as calculated by fit_card_points().
    """
    if minutes >= 1:
        if player_id in df_cards.index:
            return df_cards.loc[player_id]
        else:
            return 0
    else:
        return 0


def calc_predicted_points(
>>>>>>> 23525e86
    player,
    model_team,
    df_player,
    season,
    tag,
<<<<<<< HEAD
=======
    session,
    df_bonus,
    df_saves,
    df_cards,
>>>>>>> 23525e86
    gw_range=None,
    fixtures_behind=3,
    dbsession=session
):
    """
    Use the team-level model to get the probs of scoring or conceding
    N goals, and player-level model to get the chance of player scoring
    or assisting given that their team scores.
    """

    message = "Points prediction for player {}".format(player.name)

    if not gw_range:
        # by default, go for next three matches
        gw_range = list(
            range(NEXT_GAMEWEEK, min(NEXT_GAMEWEEK + 3, 38))
        )  # don't go beyond gw 38!
    team = player.team(
        season, gw_range[0]
    )  # assume player stays with same team from first gameweek in range
    position = player.position(season)
    fixtures = get_fixtures_for_player(
        player, season, gw_range=gw_range, dbsession=dbsession
    )

    # use same recent_minutes from previous gameweeks for all predictions
    recent_minutes = get_recent_minutes_for_player(
        player,
        num_match_to_use=fixtures_behind,
        season=season,
        last_gw=min(gw_range) - 1,
        dbsession=dbsession,
    )
    if len(recent_minutes) == 0:
        # e.g. for gameweek 1
        # this should now be dealt with in get_recent_minutes_for_player, so
        # throw error if not.
        # recent_minutes = estimate_minutes_from_prev_season(
        #    player, season=season, dbsession=session
        # )
        raise ValueError("Recent minutes is empty.")

    expected_points = defaultdict(float)  # default value is 0.
    predictions = []  # list that will hold PlayerPrediction objects

    for fixture in fixtures:
        gameweek = fixture.gameweek
        is_home = fixture.home_team == team
        opponent = fixture.away_team if is_home else fixture.home_team
        home_or_away = "at home" if is_home else "away"
        message += "\ngameweek: {} vs {}  {}".format(gameweek, opponent, home_or_away)
        points = 0.0
        expected_points[gameweek] = points

        if sum(recent_minutes) == 0:
            # 'recent_minutes' contains the number of minutes that player played
            # for in the past few matches. If these are all zero, we will for sure
            # predict zero points for this player, so we don't need to call all the
            # functions to calculate appearance points, defending points, attacking points.
            points = 0.0

        elif is_injured_or_suspended(player.fpl_api_id, gameweek, season, dbsession):
            # Points for fixture will be zero if suspended or injured
            points = 0.0

        else:
            # now loop over recent minutes and average
            points = 0
            for mins in recent_minutes:
                points += (
                    get_appearance_points(mins)
                    + get_attacking_points(
                        player.player_id,
                        position,
                        team,
                        opponent,
                        is_home,
                        mins,
                        model_team,
                        df_player,
                    )
                    + get_defending_points(
                        position, team, opponent, is_home, mins, model_team
                    )
                )
                if df_bonus is not None:
                    points += get_bonus_points(player.player_id, mins, df_bonus)
                if df_cards is not None:
                    points += get_card_points(player.player_id, mins, df_cards)
                if df_saves is not None:
                    points += get_save_points(
                        position, player.player_id, mins, df_saves
                    )

            points = points / len(recent_minutes)

        # create the PlayerPrediction for this player+fixture
        predictions.append(make_prediction(player, fixture, points, tag))
        expected_points[gameweek] += points
        # and return the per-gameweek predictions as a dict
        message += "\nExpected points: {:.2f}".format(points)

    print(message)
    return predictions


def calc_predicted_points_for_pos(
    pos, gw_range, team_model, player_model, season, tag, dbsession=session
):
    """
    Calculate points predictions for all players in a given position and
    put into the DB
    """
    predictions = {}
    df_player = None
    if pos != "GK":  # don't calculate attacking points for keepers.
        df_player = get_fitted_player_model(
            player_model, pos, season, min(gw_range), dbsession
        )
    for player in list_players(
        position=pos, dbsession=session, season=season, gameweek=min(gw_range)
    ):
        predictions[player.player_id] = calc_predicted_points_for_player(
            player, team_model, df_player, season, tag, gw_range, dbsession=dbsession
        )

    return predictions


def make_prediction(player, fixture, points, tag):
    """
    fill one row in the player_prediction table
    """
    pp = PlayerPrediction()
    pp.predicted_points = points
    pp.tag = tag
    pp.player = player
    pp.fixture = fixture
    return pp


#    session.add(pp)


def get_fitted_player_model(player_model, position, season, gameweek, dbsession=session):
    """
    Get the fitted player model for a given position
    """
    print("Generating player history dataframe - slow")
    df_player, fits, reals = fit_player_data(
        player_model, position, season, gameweek, dbsession
    )
    return df_player


def is_injured_or_suspended(player_api_id, gameweek, season, dbsession=session):
    """
    Query the API for 'chance of playing next round', and if this
    is <=50%, see if we can find a return date.
    """
    if season != CURRENT_SEASON:  # no API info for past seasons
        return False
    ## check if a player is injured or suspended
    pdata = fetcher.get_player_summary_data()[player_api_id]
    if (
        "chance_of_playing_next_round" in pdata.keys()
        and pdata["chance_of_playing_next_round"] is not None
        and pdata["chance_of_playing_next_round"] <= 50
    ):
        ## check if we have a return date
        return_gameweek = get_return_gameweek_for_player(player_api_id, dbsession)
        if return_gameweek is None or return_gameweek > gameweek:
            return True
    return False


def fill_ep(csv_filename, dbsession=session):
    """
    fill the database with FPLs ep_next prediction, and also
    write output to a csv.
    """
    if not os.path.exists(csv_filename):
        outfile = open(csv_filename, "w")
        outfile.write("player_id,gameweek,EP\n")
    else:
        outfile = open(csv_filename, "a")

    summary_data = fetcher.get_player_summary_data()
    gameweek = NEXT_GAMEWEEK
    for k, v in summary_data.items():
        player = get_player_from_api_id(k)
        player_id = player.player_id
        outfile.write("{},{},{}\n".format(player_id, gameweek, v["ep_next"]))
        pp = PlayerPrediction()
        pp.player_id = player_id
        pp.gameweek = gameweek
        pp.predicted_points = v["ep_next"]
        pp.method = "EP"
        dbsession.add(pp)
    dbsession.commit()
    outfile.close()


def get_player_model():
    """
    load the player-level model, which will give the probability that
    a given player scored/assisted/did-neither when their team scores a goal.
    """
    stan_filepath = os.path.join(
        os.path.dirname(__file__), "../../stan/player_forecasts.stan"
    )
    if not os.path.exists(stan_filepath):
        raise RuntimeError("Can't find player_forecasts.stan at {}".\
                           format(stan_filepath))

    model_player = pystan.StanModel(file=stan_filepath)
    return model_player


def get_empirical_bayes_estimates(df_emp):
    """
    Get starting values for the model based on averaging goals/assists/neither
    over all players in that postition
    """
    # still not sure about this...
    df = df_emp.copy()
    df = df[df["match_id"] != 0]
    goals = df["goals"].sum()
    assists = df["assists"].sum()
    neither = df["neither"].sum()
    minutes = df["minutes"].sum()
    team = df["team_goals"].sum()
    total_minutes = 90 * len(df)
    neff = df.groupby("player_name").count()["goals"].mean()
    a0 = neff * (goals / team) * (total_minutes / minutes)
    a1 = neff * (assists / team) * (total_minutes / minutes)
    a2 = (
        neff
        * ((neither / team) - (total_minutes - minutes) / total_minutes)
        * (total_minutes / minutes)
    )
    alpha = np.array([a0, a1, a2])
    print("Alpha is {}".format(alpha))
    return alpha


def process_player_data(
        prefix, season=CURRENT_SEASON, gameweek=NEXT_GAMEWEEK, dbsession=session
):
    """
    transform the player dataframe, basically giving a list (for each player)
    of lists of minutes (for each match, and a list (for each player) of
    lists of ["goals","assists","neither"] (for each match)
    """
    df = get_player_history_df(
        prefix, season=season, gameweek=gameweek, dbsession=dbsession
    )
    df["neither"] = df["team_goals"] - df["goals"] - df["assists"]
    df.loc[(df["neither"] < 0), ["neither", "team_goals", "goals", "assists"]] = [
        0.0,
        0.0,
        0.0,
        0.0,
    ]
    alpha = get_empirical_bayes_estimates(df)
    y = df.sort_values("player_id")[["goals", "assists", "neither"]].values.reshape(
        (
            df["player_id"].nunique(),
            df.groupby("player_id").count().iloc[0]["player_name"],
            3,
        )
    )

    minutes = df.sort_values("player_id")["minutes"].values.reshape(
        (
            df["player_id"].nunique(),
            df.groupby("player_id").count().iloc[0]["player_name"],
        )
    )

    nplayer = df["player_id"].nunique()
    nmatch = df.groupby("player_id").count().iloc[0]["player_name"]
    player_ids = np.sort(df["player_id"].unique())
    return (
        dict(
            nplayer=nplayer,
            nmatch=nmatch,
            minutes=minutes.astype("int64"),
            y=y.astype("int64"),
            alpha=alpha,
        ),
        player_ids,
    )


def fit_player_data(model, prefix, season, gameweek, dbsession=session):
    """
    fit the data for a particular position (FWD, MID, DEF)
    """
    data, names = process_player_data(prefix, season, gameweek, dbsession)
    print("Fitting player model for", prefix, "...")
    fit = model.optimizing(data)
    df = (
        pd.DataFrame(fit["theta"], columns=["pr_score", "pr_assist", "pr_neither"])
        .set_index(names)
        .reset_index()
    )
    df["pos"] = prefix
    df = (
        df.rename(columns={"index": "player_id"})
        .sort_values("player_id")
        .set_index("player_id")
    )
    return df, fit, data


def fit_all_player_data(model, season, gameweek, dbsession=session):
    df = pd.DataFrame()
    fits = []
    dfs = []
    reals = []
    for prefix in ["FWD", "MID", "DEF"]:
        d, f, r = fit_player_data(model, prefix, season, gameweek, dbsession)
        fits.append(f)
        dfs.append(d)
        reals.append(r)
    df = pd.concat(dfs)
    return df, fits, reals


def fit_bonus_points(gameweek=NEXT_GAMEWEEK, season=CURRENT_SEASON, min_matches=10):
    """Calculate the average bonus points scored by each player for matches they play
    between 60 and 90 minutes, and matches they play between 30 and 59 minutes.
    Mean is calculated as sum of all bonus points divided by either the number of
    maches the player has played in or min_matches, whichever is greater.

    Returns tuple of dataframes - first index bonus points for 60 to 90 mins, second
    index bonus points for 30 to 59 mins.

    NOTE: Minutes values are currently hardcoded - this function and fit_bonus_points
    must be changed together.
    """

    def get_bonus_df(min_minutes, max_minutes):
        query = (
            session.query(PlayerScore)
            .filter(PlayerScore.minutes <= max_minutes)
            .filter(PlayerScore.minutes >= min_minutes)
        )
        # TODO filter on gw and season
        df = pd.read_sql(query.statement, engine)

        match_counts = df.groupby("player_id").bonus.count()
        match_counts[match_counts < min_matches] = min_matches

        sum_bonus = df.groupby("player_id").bonus.sum()

        avg_bonus = sum_bonus / match_counts
        return avg_bonus

    df_90 = get_bonus_df(60, 90)
    df_60 = get_bonus_df(30, 59)

    return (df_90, df_60)


def fit_save_points(
    gameweek=NEXT_GAMEWEEK, season=CURRENT_SEASON, min_matches=10, min_minutes=90
):
    """Calculate the average save points scored by each goalkeeper for matches they
    played at least min_minutes in.
    Mean is calculated as sum of all save points divided by either the number of
    matches the player has played in or min_matches, whichever is greater.

    Returns pandas series index by player ID, values average save points.
    """
    goalkeepers = list_players(position="GK", gameweek=gameweek, season=season)
    goalkeepers = [gk.player_id for gk in goalkeepers]

    query = (
        session.query(PlayerScore)
        .join(Player)
        .filter(Player.player_id.in_(goalkeepers))
        .filter(PlayerScore.minutes >= min_minutes)
    )
    # TODO filter on gw and season
    df = pd.read_sql(query.statement, engine)

    #  1pt per 3 saves
    df["save_pts"] = (df["saves"] / saves_for_point).astype(int)

    match_counts = df.groupby("player_id").save_pts.count()
    match_counts[match_counts < min_matches] = min_matches

    sum_saves = df.groupby("player_id").save_pts.sum()

    avg_saves = sum_saves / match_counts
    return avg_saves


def fit_card_points(
    gameweek=NEXT_GAMEWEEK, season=CURRENT_SEASON, min_matches=10, min_minutes=1
):
    """Calculate the average points per match lost to yellow or red cards
    for each player.
    Mean is calculated as sum of all card points divided by either the number of
    matches the player has played in or min_matches, whichever is greater.

    Returns pandas series index by player ID, values average card points.
    """
    query = session.query(PlayerScore).filter(PlayerScore.minutes >= min_minutes)
    # TODO filter on gw and season
    # TODO: different values for different minutes (remember minutes < 90 for red cards though)
    df = pd.read_sql(query.statement, engine)

    df["card_pts"] = (
        points_for_yellow_card * df["yellow_cards"]
        + points_for_red_card * df["red_cards"]
    )
    match_counts = df.groupby("player_id").card_pts.count()
    match_counts[match_counts < min_matches] = min_matches

    sum_cards = df.groupby("player_id").card_pts.sum()
    avg_cards = sum_cards / match_counts

    return avg_cards<|MERGE_RESOLUTION|>--- conflicted
+++ resolved
@@ -204,9 +204,6 @@
     return defending_points
 
 
-<<<<<<< HEAD
-def calc_predicted_points_for_player(
-=======
 def get_bonus_points(player_id, minutes, df_bonus):
     """
     Returns expected bonus points scored by player_id when playing minutes minutes.
@@ -264,20 +261,15 @@
         return 0
 
 
-def calc_predicted_points(
->>>>>>> 23525e86
+def calc_predicted_points_for_player(
     player,
     model_team,
     df_player,
-    season,
-    tag,
-<<<<<<< HEAD
-=======
-    session,
     df_bonus,
     df_saves,
     df_cards,
->>>>>>> 23525e86
+    season,
+    tag,
     gw_range=None,
     fixtures_behind=3,
     dbsession=session
