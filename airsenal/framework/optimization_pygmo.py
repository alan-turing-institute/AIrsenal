import pygmo as pg

import uuid

from airsenal.framework.schema import Team
from airsenal.framework.squad import TOTAL_PER_POSITION
from airsenal.framework.utils import (
    CURRENT_SEASON,
    list_players,
    get_predicted_points_for_player,
)
<<<<<<< HEAD
=======
from .squad import Squad, TOTAL_PER_POSITION
>>>>>>> 8b70b829


class DummyPlayer:
    """To fill squads with placeholders (if not optimising full squad)."""

    def __init__(self, gw_range, tag, position, price=45, pts=0):
        self.name = "DUMMY"
        self.position = position
        self.purchase_price = price
        # set team to random string so we don't violate max players per team constraint
        self.team = str(uuid.uuid4())
        self.pts = pts
        self.predicted_points = {tag: {gw: self.pts for gw in gw_range}}
        self.player_id = str(uuid.uuid4())  # dummy id
        self.is_starting = False
        self.is_captain = False
        self.is_vice_captain = False
        self.sub_position = None

    def calc_predicted_points(self, method):
        """
        Needed for compatibility with Squad/other Player classes
        """
        pass

    def get_predicted_points(self, gameweek, method):
        """
        Get points for a specific gameweek -
        """
        return self.pts


class SquadOpt:
    """Pygmo user defined problem class for optimising a full squad

    Parameters
    ----------
    gw_range : list
        Gameweeks to optimize squad for
    tag : str
        Points prediction tag to use
    budget : int, optional
        Total budget for squad times 10,  by default 1000
    players_per_position : dict
        No. of players to optimize in each position, by default
        airsenal.framework.squad.TOTAL_PER_POSITION
    season : str
        Season to optimize for, by default airsenal.framework.utils.CURRENT_SEASON
    bench_boost_gw : int
        Gameweek to play benfh boost, by default None
    triple_captain_gw : int
        Gameweek to play triple captaiin, by default None,
    remove_zero : bool
        If True don't consider players with predicted pts of zero, by default True
    sub_weights : dict
        Weighting to give to substitutes in optimization, by default
        {"GK": 0.01, "Outfield": (0.4, 0.1, 0.02)},
    dummy_sub_cost : int, optional
        If not optimizing a full squad the price of each player that is not being
        optimized. For example, if you are optimizing 12 out of 15 players, the
        effective budget for optimizinig the squad will be
        budget - (15 -12) * dummy_sub_cost, by default 45
    gw_weight_type : str, optional
        Gamewek weighting strategy, either 'linear' in which case the weight is reduced
        by 1/15 per gameweek, or 'constant' in which case all gameweeks are treated
        equally,  by default "linear"
    """

    def __init__(
        self,
        gw_range,
        tag,
        budget=1000,
        dummy_sub_cost=45,
        season=CURRENT_SEASON,
        bench_boost_gw=None,
        triple_captain_gw=None,
        remove_zero=True,  # don't consider players with predicted pts of zero
        players_per_position=TOTAL_PER_POSITION,
        sub_weights={"GK": 0.03, "Outfield": (0.65, 0.3, 0.1)},
        gw_weight_type="linear",
    ):
        self.season = season
        self.gw_range = gw_range
        self.start_gw = min(gw_range)
        self.bench_boost_gw = bench_boost_gw
        self.triple_captain_gw = triple_captain_gw
        self.gw_weight = self._get_gw_weight(gw_weight_type)

        self.tag = tag
        self.positions = ["GK", "DEF", "MID", "FWD"]
        self.players_per_position = players_per_position
        self.n_opt_players = sum(self.players_per_position.values())
        self.dummy_per_position = (
            self._get_dummy_per_position()
        )  # no. players each position that won't be optimised (just filled with dummies)
        self.dummy_sub_cost = dummy_sub_cost
        self.budget = budget
        self.sub_weights = sub_weights

        self.players, self.position_idx = self._get_player_list()
        if remove_zero:
            self._remove_zero_pts()
        self.n_available_players = len(self.players)

    def fitness(self, player_ids):
        """PyGMO required function. The objective function to minimise.
        In this case:
            - 0 if the proposed squad isn't valid
            - weghted sum of gameweek points otherwise
        """
        # Make squad from player IDs
        squad = Squad(budget=self.budget)
        for idx in player_ids:
            squad.add_player(
                self.players[int(idx)].player_id,
                season=self.season,
                gameweek=self.start_gw,
            )

        # fill empty slots with dummy players (if chosen not to optimise full squad)
        for pos in self.positions:
            if self.dummy_per_position[pos] > 0:
                for i in range(self.dummy_per_position[pos]):
                    dp = DummyPlayer(
                        self.gw_range, self.tag, pos, price=self.dummy_sub_cost
                    )
                    squad.add_player(dp)

        # Check squad is valid, if not return fitness of zero
        if not squad.is_complete():
            return [0]

        #  Calc expected points for all gameweeks
        # - weight each gw points by its gw_weight
        # - weight each sub by their sub_weight
        score = 0.0
        for i, gw in enumerate(self.gw_range):
            gw_weight = self.gw_weight[i]
            if gw == self.bench_boost_gw:
                score += gw_weight * squad.get_expected_points(
                    gw, self.tag, bench_boost=True
                )
            elif gw == self.triple_captain_gw:
                score += gw_weight * squad.get_expected_points(
                    gw, self.tag, triple_captain=True
                )
            else:
                score += gw_weight * squad.get_expected_points(gw, self.tag)

            if gw != self.bench_boost_gw:
                score += gw_weight * squad.total_points_for_subs(
                    gw, self.tag, sub_weights=self.sub_weights
                )

        return [-score]

    def get_bounds(self):
        """PyGMO required function. Defines min and max value for each parameter."""
        # use previously calculated position index ranges to set the bounds
        # to force all attempted solutions to contain the correct number of
        # players for each position.
        low_bounds = []
        high_bounds = []
        for pos in self.positions:
            low_bounds += [self.position_idx[pos][0]] * self.players_per_position[pos]
            high_bounds += [self.position_idx[pos][1]] * self.players_per_position[pos]

        return (low_bounds, high_bounds)

    def get_nec(self):
        """PyGMO function. Defines number of equality constraints."""
        return 0

    def get_nix(self):
        """PyGMO function. Number of integer dimensions."""
        return self.n_opt_players

    def gradient(self, x):
        """PyGMO function - estimate gradient"""
        return pg.estimate_gradient_h(lambda x: self.fitness(x), x)

    def _get_player_list(self):
        """Get list of active players at the start of the gameweek range,
        and the id range of players for each position.
        """
        players = []
        change_idx = [0]
        # build players list by position (i.e. all GK, then all DEF etc.)
        for pos in self.positions:
            players += list_players(
                position=pos, season=self.season, gameweek=self.start_gw
            )
            change_idx.append(len(players))

        # min and max idx of players for each position
        position_idx = {
            self.positions[i - 1]: (change_idx[i - 1], change_idx[i] - 1)
            for i in range(1, len(change_idx))
        }
        return players, position_idx

    def _remove_zero_pts(self):
        """Exclude players with zero predicted points."""
        players = []
        # change_idx stores the indices of where the player positions change in the new
        # player list
        change_idx = [0]
        last_pos = self.positions[0]
        for p in self.players:
            gw_pts = get_predicted_points_for_player(p, self.tag, season=self.season)
            total_pts = sum([pts for gw, pts in gw_pts.items() if gw in self.gw_range])
            if total_pts > 0:
                if p.position(self.season) != last_pos:
                    change_idx.append(len(players))
                    last_pos = p.position(self.season)
                players.append(p)
        change_idx.append(len(players))

        position_idx = {
            self.positions[i - 1]: (change_idx[i - 1], change_idx[i] - 1)
            for i in range(1, len(change_idx))
        }

        self.players = players
        self.position_idx = position_idx

    def _get_dummy_per_position(self):
        """No. of dummy players per position needed to complete the squad (if not
        optimising the full squad)
        """
        dummy_per_position = {}
        for pos in self.positions:
            dummy_per_position[pos] = (
                TOTAL_PER_POSITION[pos] - self.players_per_position[pos]
            )
        return dummy_per_position

    def _get_gw_weight(self, weight_type):
        """Weight for each gameweek. If weight_type is 'constant' treat all gameweeks
        equally. If it is 'linear' reduce by 1/15 each week (e.g. GW1 15/15, GW2 14/15,
        GW3 13/15,... GW15 1/15)
        """
        if weight_type == "constant":
            return [1] * len(self.gw_range)
        elif weight_type == "linear":
            return [
                (15 - i) / 15 if i < 15 else 1 / 15 for i in range(len(self.gw_range))
            ]
        else:
            raise ValueError("weight_type must be 'linear' or 'constant'.")


def make_new_squad(
    gw_range,
    tag,
    budget=1000,
    players_per_position=TOTAL_PER_POSITION,
    season=CURRENT_SEASON,
    verbose=1,
    bench_boost_gw=None,
    triple_captain_gw=None,
    remove_zero=True,  # don't consider players with predicted pts of zero
    sub_weights={"GK": 0.01, "Outfield": (0.4, 0.1, 0.02)},
    dummy_sub_cost=45,
    uda=pg.sga(gen=100),
    population_size=100,
    gw_weight_type="linear",
):
    """Optimize a full initial squad using any PyGMO-compatible algorithm.

    Parameters
    ----------
    gw_range : list
        Gameweeks to optimize squad for
    tag : str
        Points prediction tag to use
    budget : int, optional
        Total budget for squad times 10,  by default 1000
    players_per_position : dict
        No. of players to optimize in each position, by default
        airsenal.framework.squad.TOTAL_PER_POSITION
    season : str
        Season to optimize for, by default airsenal.framework.utils.CURRENT_SEASON
    verbose : int
        Verbosity of optimization algorithm, by default 1
    bench_boost_gw : int
        Gameweek to play benfh boost, by default None
    triple_captain_gw : int
        Gameweek to play triple captaiin, by default None,
    remove_zero : bool
        If True don't consider players with predicted pts of zero, by default True
    sub_weights : dict
        Weighting to give to substitutes in optimization, by default
        {"GK": 0.01, "Outfield": (0.4, 0.1, 0.02)},
    dummy_sub_cost : int, optional
        If not optimizing a full squad the price of each player that is not being
        optimized. For example, if you are optimizing 12 out of 15 players, the
        effective budget for optimizinig the squad will be
        budget - (15 -12) * dummy_sub_cost, by default 45
    uda : class, optional
        PyGMO compatible algorithm class, by default pg.sga(gen=100)
    population_size : int, optional
        Number of candidate solutions in each generation of the optimization,
        by default 100
    gw_weight_type : str, optional
        Gamewek weighting strategy, either 'linear' in which case the weight is reduced
        by 1/15 per gameweek, or 'constant' in which case all gameweeks are treated
        equally,  by default "linear"

    Returns
    -------
    airsenal.framework.squad.Squad
        The optimized squad
    """
    # Build problem
    opt_squad = SquadOpt(
        gw_range,
        tag,
        budget=budget,
        players_per_position=players_per_position,
        dummy_sub_cost=dummy_sub_cost,
        season=season,
        bench_boost_gw=bench_boost_gw,
        triple_captain_gw=triple_captain_gw,
        remove_zero=remove_zero,  # don't consider players with predicted pts of zero
        sub_weights=sub_weights,
        gw_weight_type=gw_weight_type,
    )

    prob = pg.problem(opt_squad)

    # Create algorithm to solve problem with
    algo = pg.algorithm(uda=uda)
    algo.set_verbosity(verbose)

    # population of problems
    pop = pg.population(prob=prob, size=population_size)

    # solve problem
    pop = algo.evolve(pop)
    print("Best score:", -pop.champion_f[0], "pts")

    # construct optimal squad
    squad = Squad(budget=opt_squad.budget)
    for idx in pop.champion_x:
        print(
            opt_squad.players[int(idx)].position(CURRENT_SEASON),
            opt_squad.players[int(idx)].name,
            opt_squad.players[int(idx)].team(CURRENT_SEASON, 1),
            opt_squad.players[int(idx)].price(CURRENT_SEASON, 1) / 10,
        )
        squad.add_player(
            opt_squad.players[int(idx)].player_id,
            season=opt_squad.season,
            gameweek=opt_squad.start_gw,
        )

    # fill empty slots with dummy players (if chosen not to optimise full squad)
    for pos in opt_squad.positions:
        if opt_squad.dummy_per_position[pos] > 0:
            for _ in range(opt_squad.dummy_per_position[pos]):
                dp = DummyPlayer(
                    opt_squad.gw_range, opt_squad.tag, pos, price=opt_squad.dummy_sub_cost
                )
                squad.add_player(dp)
                print(dp.position, dp.name, dp.purchase_price / 10)

    print(f"£{squad.budget/10}m in the bank")

    return squad<|MERGE_RESOLUTION|>--- conflicted
+++ resolved
@@ -9,11 +9,8 @@
     list_players,
     get_predicted_points_for_player,
 )
-<<<<<<< HEAD
-=======
+
 from .squad import Squad, TOTAL_PER_POSITION
->>>>>>> 8b70b829
-
 
 class DummyPlayer:
     """To fill squads with placeholders (if not optimising full squad)."""
