--- conflicted
+++ resolved
@@ -74,14 +74,9 @@
     if not fpl_team_id:
         fpl_team_id = fetcher.FPL_TEAM_ID
     print(
-<<<<<<< HEAD
         "Getting initially selected players in squad {} for first gameweek...".format(
             fpl_team_id
         )
-=======
-        "Getting initially selected players for squad {}...".format(fetcher.FPL_TEAM_ID)
->>>>>>> d1bfcbe0
-    )
     if NEXT_GAMEWEEK == 1:
         # Season hasn't started yet - there won't be a team in the DB
         return True
@@ -91,13 +86,8 @@
     while len(init_players) == 0 and starting_gw < NEXT_GAMEWEEK:
         starting_gw += 1
         print(f"Trying gameweek {starting_gw}...")
-<<<<<<< HEAD
         init_players = get_players_for_gameweek(starting_gw, fpl_team_id)
         free_hit = free_hit_used_in_gameweek(starting_gw, fpl_team_id)
-=======
-        init_players = get_players_for_gameweek(starting_gw)
-        free_hit = free_hit_used_in_gameweek(starting_gw)
->>>>>>> d1bfcbe0
     print(f"Got starting squad from gameweek {starting_gw}. Adding player data...")
     for pid in init_players:
         player_api_id = get_player(pid).fpl_api_id
