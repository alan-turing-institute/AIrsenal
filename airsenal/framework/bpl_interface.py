"""
Interface to the Stan models
"""


import bpl
import numpy as np
import pandas as pd
<<<<<<< HEAD
import pystan

from .utils import *
=======

from airsenal.framework.schema import Result, FifaTeamRating
from airsenal.framework.season import CURRENT_TEAMS
>>>>>>> 64102d88

np.random.seed(42)


def get_result_df(session, season, gameweek):
    """
    query the match table and put results into pandas dataframe,
    to train the team-level model.
    """
    df_past = pd.DataFrame(
        np.array(
            [
                [
                    s.fixture.date,
                    s.fixture.home_team,
                    s.fixture.away_team,
                    s.home_score,
                    s.away_score,
                ]
                for s in session.query(Result).all()
                if not is_future_gameweek(
                    s.fixture.season,
                    s.fixture.gameweek,
                    current_season=season,
                    next_gameweek=gameweek,
                )
            ]
        ),
        columns=["date", "home_team", "away_team", "home_goals", "away_goals"],
    )
    df_past["home_goals"] = df_past["home_goals"].astype(int)
    df_past["away_goals"] = df_past["away_goals"].astype(int)
    df_past["date"] = pd.to_datetime(df_past["date"])
    return df_past


def get_ratings_df(session, season):
    """Create a dataframe containing the fifa team ratings."""

    ratings = session.query(FifaTeamRating).filter_by(season=season).all()

    if len(ratings) == 0:
        raise ValueError("No FIFA ratings found for season {}".format(season))

    df = pd.DataFrame(
        np.array([[s.team, s.att, s.mid, s.defn, s.ovr] for s in ratings]),
        columns=["team", "att", "mid", "defn", "ovr"],
    )

    return df


def create_and_fit_team_model(df, df_X, teams=CURRENT_TEAMS):
    """
    Get the team-level stan model, which can give probabilities of
    each potential scoreline in a given fixture.
    """
    model_team = bpl.BPLModel(df, X=df_X)

    model_team.fit()
    # check if each team is known to the model, and if not, add it using FIFA rankings
    for team in teams:
        if not team in model_team.team_indices.keys():
            try:
                strvals = df_X.loc[
                    (df_X["team"] == team), ["att", "mid", "defn", "ovr"]
                ].values
                intvals = [int(v) for v in strvals[0]]
                model_team.add_new_team(team, intvals)
                print("Adding new team {} with covariates".format(team))
            except:
                model_team.add_new_team(team)
                print("Adding new team {} without covariates".format(team))

    return model_team


def get_fitted_team_model(season, session, gameweek):
    """
    get the fitted team model using the past results and the FIFA rankings
    """
    df_team = get_result_df(session, season, gameweek)
    df_X = get_ratings_df(session, season)
    teams = get_teams_for_season(season, dbsession=session)
    model_team = create_and_fit_team_model(df_team, df_X, teams=teams)
    return model_team<|MERGE_RESOLUTION|>--- conflicted
+++ resolved
@@ -6,15 +6,11 @@
 import bpl
 import numpy as np
 import pandas as pd
-<<<<<<< HEAD
-import pystan
-
-from .utils import *
-=======
 
 from airsenal.framework.schema import Result, FifaTeamRating
-from airsenal.framework.season import CURRENT_TEAMS
->>>>>>> 64102d88
+from airsenal.framework.utils import CURRENT_TEAMS, get_fixtures_for_gameweek, get_teams_for_season
+from airsenal.framework.season import CURRENT_SEASON
+
 
 np.random.seed(42)
 
@@ -100,4 +96,44 @@
     df_X = get_ratings_df(session, season)
     teams = get_teams_for_season(season, dbsession=session)
     model_team = create_and_fit_team_model(df_team, df_X, teams=teams)
-    return model_team+    return model_team
+
+
+def fixture_probabilities(gameweek, season=CURRENT_SEASON, dbsession=None):
+    """
+    Returns probabilities for all fixtures in a given gameweek and season, as a data frame with a row
+    for each fixture and columns being fixture_id, home_team, away_team, home_win_probability,
+    draw_probability, away_win_probability.
+    """
+    model_team = get_fitted_team_model(season, dbsession, gameweek)
+    fixture_probabilities_list = []
+    fixture_id_list = []
+    for fixture in get_fixtures_for_gameweek(
+            gameweek, season=season, dbsession=dbsession
+    ):
+        probabilities = model_team.overall_probabilities(
+            fixture.home_team, fixture.away_team
+        )
+        fixture_probabilities_list.append(
+            [
+                fixture.fixture_id,
+                fixture.home_team,
+                fixture.away_team,
+                probabilities[0],
+                probabilities[1],
+                probabilities[2],
+            ]
+        )
+        fixture_id_list.append(fixture.fixture_id)
+    return pd.DataFrame(
+        fixture_probabilities_list,
+        columns=[
+            "fixture_id",
+            "home_team",
+            "away_team",
+            "home_win_probability",
+            "draw_probability",
+            "away_win_probability",
+        ],
+        index=fixture_id_list,
+    )