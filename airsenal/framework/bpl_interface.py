"""
Interface to the NumPyro team model in bpl-next:
https://github.com/anguswilliams91/bpl-next
"""
from typing import Dict, List, Optional, Union

import numpy as np
import pandas as pd
from bpl import ExtendedDixonColesMatchPredictor, NeutralDixonColesMatchPredictor
from sqlalchemy.orm.session import Session

from airsenal.framework.schema import FifaTeamRating, Fixture, Result, session
from airsenal.framework.season import CURRENT_SEASON, get_teams_for_season
from airsenal.framework.utils import (
    get_fixture_teams,
    get_fixtures_for_gameweek,
    is_future_gameweek,
)

np.random.seed(42)


def get_result_dict(
    season: str, gameweek: int, dbsession: Session
) -> Dict[str, np.array]:
    """
    Query the match table and put results into pandas dataframe,
    to train the team-level model.
    """
    results = [
        s
        for s in dbsession.query(Result).all()
        if s.fixture
        and not is_future_gameweek(
            s.fixture.season,
            s.fixture.gameweek,
            current_season=season,
            next_gameweek=gameweek,
        )
    ]
    # compute the time difference for each fixture in results
<<<<<<< HEAD
    # to the last fixture
    result_dates = np.array(
        [pd.Timestamp(r.fixture.date).replace(tzinfo=None).date() for r in results]
    )
    end_date = max(result_dates)
    time_diff = (end_date - result_dates) / pd.Timedelta(days=1)
=======
    # to the first fixture of the next gameweek
    result_dates = np.array(
        [pd.Timestamp(r.fixture.date).replace(tzinfo=None) for r in results]
    )
    end_date = pd.to_datetime(
        [f.date for f in get_fixtures_for_gameweek(gameweek, season, dbsession)]
    ).min()
    end_date = end_date.replace(tzinfo=None)
    time_diff = (end_date - result_dates) / pd.Timedelta(days=365)
>>>>>>> 1f018d7c
    return {
        "home_team": np.array([r.fixture.home_team for r in results]),
        "away_team": np.array([r.fixture.away_team for r in results]),
        "home_goals": np.array([r.home_score for r in results]),
        "away_goals": np.array([r.away_score for r in results]),
<<<<<<< HEAD
        "time_diff": time_diff,
=======
        "neutral_venue": np.zeros(len(results)),
        "time_diff": time_diff,
        "game_weights": np.ones(len(results)),
>>>>>>> 1f018d7c
    }


def get_ratings_dict(
    season: str, teams: List[str], dbsession: Session
) -> Dict[str, np.array]:
    """
    Create a dataframe containing the fifa team ratings.
    """
    ratings = dbsession.query(FifaTeamRating).filter_by(season=season).all()
    if len(ratings) == 0:
        raise ValueError(f"No FIFA ratings found for season {season}")

    ratings_dict = {
        s.team: np.array([s.att, s.mid, s.defn, s.ovr])
        for s in ratings
        if s.team in teams
    }
    if len(ratings_dict) != len(teams):
        raise ValueError(
            f"Must have FIFA ratings and results for all teams. {len(ratings_dict)} "
            + f"teams with FIFA ratings but {len(teams)} teams with results."
            + " The teams involved are "
            + f"{set(ratings_dict.keys()).symmetric_difference(teams)}"
        )
    return ratings_dict


<<<<<<< HEAD
def get_training_data(season, gameweek, dbsession, ratings=True, time_decay=None):
    """Get training data for team model, optionally including FIFA ratings
    as covariates if ratings is True. If time_decay is None, do not include
    exponential time decay in model.
    Data returned is for all matches up to specified gameweek and season.
=======
def get_training_data(
    season: str, gameweek: int, dbsession: Session, ratings: bool = True
) -> Dict[str, Union[np.array, dict]]:
    """
    Get training data for team model, optionally including FIFA ratings
    as covariates if ratings is True. Data returned is for all matches up
    to specified gameweek and season.
>>>>>>> 1f018d7c
    """
    training_data = get_result_dict(season, gameweek, dbsession)
    if ratings:
        teams = set(training_data["home_team"]) | set(training_data["away_team"])
        training_data["team_covariates"] = get_ratings_dict(season, teams, dbsession)
    if time_decay is None:
        del training_data["time_diff"]
    return training_data


<<<<<<< HEAD
def create_and_fit_team_model(training_data, time_decay=None):
=======
def create_and_fit_team_model(
    training_data: dict,
    model_class: Union[
        ExtendedDixonColesMatchPredictor, NeutralDixonColesMatchPredictor
    ] = ExtendedDixonColesMatchPredictor(),
    model: str = "neutral",
    **fit_args,
) -> Union[ExtendedDixonColesMatchPredictor, NeutralDixonColesMatchPredictor]:
>>>>>>> 1f018d7c
    """
    Get the team-level stan model, which can give probabilities of
    each potential scoreline in a given fixture.
    """
<<<<<<< HEAD
    return ExtendedDixonColesMatchPredictor().fit(training_data, epsilon=time_decay)


def add_new_teams_to_model(team_model, season, dbsession, ratings=True):
=======
    if isinstance(model_class, ExtendedDixonColesMatchPredictor):
        if not fit_args:
            fit_args = {}
        if "epsilon" in fit_args:
            # epsilon not required in fitting extended model
            del fit_args["epsilon"]
    elif isinstance(model, NeutralDixonColesMatchPredictor):
        if not fit_args:
            fit_args = {}
        if "epsilon" in fit_args:
            print(f"Fitting Neutral model with epsilon = {fit_args['epsilon']}")
        else:
            print("Fitting Neutral model but no epsilon passed, so setting epsilon = 0")

    return model_class().fit(training_data, **fit_args)


def add_new_teams_to_model(
    team_model: Union[
        ExtendedDixonColesMatchPredictor, NeutralDixonColesMatchPredictor
    ],
    season: str,
    dbsession: Session,
) -> Union[ExtendedDixonColesMatchPredictor, NeutralDixonColesMatchPredictor]:
>>>>>>> 1f018d7c
    """
    Add teams that we don't have previous results for (e.g. promoted teams) to the model
    using their FIFA ratings as covariates.
    """
    teams = get_teams_for_season(season, dbsession=dbsession)
    for t in teams:
        if t not in team_model.teams:
            if ratings:
                print(f"Adding {t} to team model with covariates")
                ratings = get_ratings_dict(season, [t], dbsession)
                team_model.add_new_team(t, team_covariates=ratings[t])
            else:
                print(f"Adding {t} to team model without covariates")
                team_model.add_new_team(t)
    return team_model


<<<<<<< HEAD
def get_fitted_team_model(season, gameweek, dbsession, ratings=True, time_decay=None):
=======
def get_fitted_team_model(
    season: str,
    gameweek: int,
    dbsession: Session,
    ratings: bool = True,
    model_class: Union[
        ExtendedDixonColesMatchPredictor, NeutralDixonColesMatchPredictor
    ] = ExtendedDixonColesMatchPredictor,
    **fit_args,
) -> Union[ExtendedDixonColesMatchPredictor, NeutralDixonColesMatchPredictor]:
>>>>>>> 1f018d7c
    """
    Get the fitted team model using the past results and the FIFA rankings.
    """
<<<<<<< HEAD
    print("Fitting team model...")
    training_data = get_training_data(season, gameweek, dbsession, ratings, time_decay)
    team_model = create_and_fit_team_model(training_data, time_decay)
    return add_new_teams_to_model(team_model, season, dbsession, ratings)
=======
    print(f"Fitting team model ({type(model_class())})...")
    training_data = get_training_data(season, gameweek, dbsession)
    team_model = create_and_fit_team_model(training_data, model_class)
    return add_new_teams_to_model(team_model, season, dbsession)
>>>>>>> 1f018d7c


def fixture_probabilities(
    gameweek: int,
    season: str = CURRENT_SEASON,
    team_model: Optional[
        Union[ExtendedDixonColesMatchPredictor, NeutralDixonColesMatchPredictor]
    ] = None,
    dbsession: Session = session,
    ratings: bool = True,
    model: str = "neutral",
    **fit_args,
) -> pd.DataFrame:
    """
    Returns probabilities for all fixtures in a given gameweek and season, as a data
    frame with a row for each fixture and columns being home_team,
    away_team, home_win_probability, draw_probability, away_win_probability.
    """
    if team_model is None:
        team_model = get_fitted_team_model(
            season, gameweek, dbsession, ratings, model, **fit_args
        )
    fixtures = get_fixture_teams(
        get_fixtures_for_gameweek(gameweek, season=season, dbsession=dbsession)
    )
    home_teams, away_teams = zip(*fixtures)
    if isinstance(team_model, ExtendedDixonColesMatchPredictor):
        probabilities = team_model.predict_outcome_proba(home_teams, away_teams)
    elif isinstance(team_model, NeutralDixonColesMatchPredictor):
        probabilities = team_model.predict_outcome_proba(
            home_teams, away_teams, neutral_venue=np.zeros(len(home_teams))
        )
    else:
        raise NotImplementedError(
            "team_model must be either of type "
            + "'ExtendedDixonColesMatchPredictor' or "
            + "'NeutralDixonColesMatchPredictor'"
        )
    return pd.DataFrame(
        {
            "home_team": home_teams,
            "away_team": away_teams,
            "home_win_probability": probabilities["home_win"],
            "draw_probability": probabilities["draw"],
            "away_win_probability": probabilities["away_win"],
        }
    )


def get_goal_probabilities_for_fixtures(
    fixtures: List[Fixture],
    team_model: Union[
        ExtendedDixonColesMatchPredictor, NeutralDixonColesMatchPredictor
    ],
    max_goals: int = 10,
) -> Dict[int, Dict[str, Dict[int, float]]]:
    """
    Get the probability that each team in a fixture scores any number of goals up
    to max_goals.
    """
    goals = np.arange(0, max_goals + 1)
    probs = {}
    for f in fixtures:
        home_team_goal_prob = team_model.predict_score_n_proba(
            goals, f.home_team, f.away_team, home=True
        )
        away_team_goal_prob = team_model.predict_score_n_proba(
            goals, f.away_team, f.home_team, home=False
        )
        probs[f.fixture_id] = {
            f.home_team: {g: p for g, p in zip(goals, home_team_goal_prob)},
            f.away_team: {g: p for g, p in zip(goals, away_team_goal_prob)},
        }
    return probs<|MERGE_RESOLUTION|>--- conflicted
+++ resolved
@@ -39,14 +39,6 @@
         )
     ]
     # compute the time difference for each fixture in results
-<<<<<<< HEAD
-    # to the last fixture
-    result_dates = np.array(
-        [pd.Timestamp(r.fixture.date).replace(tzinfo=None).date() for r in results]
-    )
-    end_date = max(result_dates)
-    time_diff = (end_date - result_dates) / pd.Timedelta(days=1)
-=======
     # to the first fixture of the next gameweek
     result_dates = np.array(
         [pd.Timestamp(r.fixture.date).replace(tzinfo=None) for r in results]
@@ -56,19 +48,15 @@
     ).min()
     end_date = end_date.replace(tzinfo=None)
     time_diff = (end_date - result_dates) / pd.Timedelta(days=365)
->>>>>>> 1f018d7c
     return {
         "home_team": np.array([r.fixture.home_team for r in results]),
         "away_team": np.array([r.fixture.away_team for r in results]),
         "home_goals": np.array([r.home_score for r in results]),
         "away_goals": np.array([r.away_score for r in results]),
-<<<<<<< HEAD
         "time_diff": time_diff,
-=======
         "neutral_venue": np.zeros(len(results)),
         "time_diff": time_diff,
         "game_weights": np.ones(len(results)),
->>>>>>> 1f018d7c
     }
 
 
@@ -97,21 +85,11 @@
     return ratings_dict
 
 
-<<<<<<< HEAD
-def get_training_data(season, gameweek, dbsession, ratings=True, time_decay=None):
+def get_training_data(season: str, gameweek: int, ratings: bool = True, time_decay: float | None = None, dbsession: Session):
     """Get training data for team model, optionally including FIFA ratings
     as covariates if ratings is True. If time_decay is None, do not include
     exponential time decay in model.
     Data returned is for all matches up to specified gameweek and season.
-=======
-def get_training_data(
-    season: str, gameweek: int, dbsession: Session, ratings: bool = True
-) -> Dict[str, Union[np.array, dict]]:
-    """
-    Get training data for team model, optionally including FIFA ratings
-    as covariates if ratings is True. Data returned is for all matches up
-    to specified gameweek and season.
->>>>>>> 1f018d7c
     """
     training_data = get_result_dict(season, gameweek, dbsession)
     if ratings:
@@ -122,9 +100,6 @@
     return training_data
 
 
-<<<<<<< HEAD
-def create_and_fit_team_model(training_data, time_decay=None):
-=======
 def create_and_fit_team_model(
     training_data: dict,
     model_class: Union[
@@ -133,17 +108,10 @@
     model: str = "neutral",
     **fit_args,
 ) -> Union[ExtendedDixonColesMatchPredictor, NeutralDixonColesMatchPredictor]:
->>>>>>> 1f018d7c
     """
     Get the team-level stan model, which can give probabilities of
     each potential scoreline in a given fixture.
     """
-<<<<<<< HEAD
-    return ExtendedDixonColesMatchPredictor().fit(training_data, epsilon=time_decay)
-
-
-def add_new_teams_to_model(team_model, season, dbsession, ratings=True):
-=======
     if isinstance(model_class, ExtendedDixonColesMatchPredictor):
         if not fit_args:
             fit_args = {}
@@ -166,9 +134,9 @@
         ExtendedDixonColesMatchPredictor, NeutralDixonColesMatchPredictor
     ],
     season: str,
+    ratings: bool = True
     dbsession: Session,
 ) -> Union[ExtendedDixonColesMatchPredictor, NeutralDixonColesMatchPredictor]:
->>>>>>> 1f018d7c
     """
     Add teams that we don't have previous results for (e.g. promoted teams) to the model
     using their FIFA ratings as covariates.
@@ -186,9 +154,6 @@
     return team_model
 
 
-<<<<<<< HEAD
-def get_fitted_team_model(season, gameweek, dbsession, ratings=True, time_decay=None):
-=======
 def get_fitted_team_model(
     season: str,
     gameweek: int,
@@ -199,21 +164,13 @@
     ] = ExtendedDixonColesMatchPredictor,
     **fit_args,
 ) -> Union[ExtendedDixonColesMatchPredictor, NeutralDixonColesMatchPredictor]:
->>>>>>> 1f018d7c
     """
     Get the fitted team model using the past results and the FIFA rankings.
     """
-<<<<<<< HEAD
     print("Fitting team model...")
-    training_data = get_training_data(season, gameweek, dbsession, ratings, time_decay)
-    team_model = create_and_fit_team_model(training_data, time_decay)
-    return add_new_teams_to_model(team_model, season, dbsession, ratings)
-=======
-    print(f"Fitting team model ({type(model_class())})...")
-    training_data = get_training_data(season, gameweek, dbsession)
+    training_data = get_training_data(season, gameweek, ratings, fit_args.get("epsilon", None), dbsession)
     team_model = create_and_fit_team_model(training_data, model_class)
-    return add_new_teams_to_model(team_model, season, dbsession)
->>>>>>> 1f018d7c
+    return add_new_teams_to_model(team_model, season, ratings, dbsession)
 
 
 def fixture_probabilities(
