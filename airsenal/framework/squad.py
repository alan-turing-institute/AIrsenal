"""
The class for an FPL squad.
Contains a set of players.
Is able to check that it obeys all constraints.
"""
from operator import itemgetter
import numpy as np

from airsenal.framework.player import CandidatePlayer, Player
from airsenal.framework.utils import get_player, NEXT_GAMEWEEK, CURRENT_SEASON, fetcher

# how many players do we need to add
TOTAL_PER_POSITION = {"GK": 2, "DEF": 5, "MID": 5, "FWD": 3}

# min/max active players per position
ACTIVE_PER_POSITION = {"GK": (1, 1), "DEF": (3, 5), "MID": (3, 5), "FWD": (1, 3)}

FORMATIONS = [
    (3, 4, 3),
    (3, 5, 2),
    (4, 3, 3),
    (4, 4, 2),
    (4, 5, 1),
    (5, 4, 1),
    (5, 3, 2),
]


class Squad(object):
    """
    Squad class.  Contains 15 players
    """

    def __init__(self, budget=1000, season=CURRENT_SEASON):
        """
        constructor - start with an initial empty player list,
        and £100M
        """
        self.players = []
        self.budget = budget
        self.season = season
        self.num_position = {"GK": 0, "DEF": 0, "MID": 0, "FWD": 0}
        self.free_subs = 0
        self.subs_this_week = 0
        self.verbose = False

    def __repr__(self):
        """
        Display the squad
        """
        print("\n=== starting 11 ===\n")
        for position in ["GK", "DEF", "MID", "FWD"]:
            print("\n== {} ==\n".format(position))
            for p in self.players:
                if p.position == position and p.is_starting:
                    player_line = "{} ({})".format(p.name, p.team)
                    if p.is_captain:
                        player_line += "(C)"
                    elif p.is_vice_captain:
                        player_line += "(VC)"
                    print(player_line)
        print("\n=== subs ===\n")

        subs = [p for p in self.players if not p.is_starting]
        subs.sort(key=lambda p: p.sub_position)
        for p in subs:
            print("{} ({})".format(p.name, p.team))
        return ""

    def is_complete(self):
        """
        See if we have 15 players.
        """
        num_players = sum(self.num_position.values())
        return num_players == 15

    def add_player(
        self,
        p,
        price=None,
        gameweek=NEXT_GAMEWEEK,
        check_budget=True,
        check_team=True,
        dbsession=None,
    ):
        """
        Add a player.  Can do it by name or by player_id.
        If no price is specified, CandidatePlayer constructor will use the
        current price as found in DB, but if one is specified, we override
        with that value.
        """
<<<<<<< HEAD
        if isinstance(p, int) or isinstance(p, str) or isinstance(p, Player):
            player = CandidatePlayer(p, self.season, gameweek, dbsession=dbsession)
=======
        if isinstance(p, (int, str, Player)):
            player = CandidatePlayer(p, season, gameweek, dbsession=dbsession)
>>>>>>> 01c6742c
        else:  # already a CandidatePlayer (or an equivalent test class)
            player = p
        # set the price if one was specified.
        if price:
            player.purchase_price = price
        # check if constraints are met
        if not self.check_no_duplicate_player(player):
            if self.verbose:
                print("Already have {} in team".format(player))
            return False
        if not self.check_num_in_position(player):
            if self.verbose:
                print(
                    "Unable to add player {} - too many {}".format(
                        player, player.position
                    )
                )
            return False
        if check_budget and not self.check_cost(player):
            if self.verbose:
                print("Cannot afford player {}".format(player))
            return False
        if check_team and not self.check_num_per_team(player):
            if self.verbose:
                print(
                    "Cannot add {} - too many players from {}".format(
                        player, player.team
                    )
                )
            return False
        self.players.append(player)
        self.num_position[player.position] += 1
        self.budget -= player.purchase_price
        return True

    def remove_player(
        self,
        player_id,
        price=None,
        gameweek=NEXT_GAMEWEEK,
        use_api=False,
        dbsession=None,
    ):
        """
        Remove player from our list.
        If a price is specified, we use that, otherwise we
        calculate the player's sale price based on his price in the
        team vs. his current price in the API (or if the API fails
        or use_api is False, the current price for that player in the database.)
        """
        for p in self.players:
            if p.player_id == player_id:
                if price:
                    self.budget += price
                else:
                    self.budget += self.get_sell_price_for_player(
                        p,
                        use_api=use_api,
                        gameweek=gameweek,
                        dbsession=dbsession,
                    )
                self.num_position[p.position] -= 1
                self.players.remove(p)
                return True
        return False

    def get_sell_price_for_player(
        self,
        player,
        use_api=False,
        gameweek=NEXT_GAMEWEEK,
        dbsession=None,
    ):
        """Get sale price for player (a player in self.players) in the current
        gameweek of the current season.
        """
        price_bought = player.purchase_price
        player_id = player.player_id
        price_now = None
        if use_api and self.season == CURRENT_SEASON and gameweek >= NEXT_GAMEWEEK:
            try:
                # first try getting the price for the player from the API
                player_db = get_player(player_id)
                price_now = fetcher.get_player_summary_data()[player_db.fpl_api_id][
                    "now_cost"
                ]
            except Exception:
                pass

        if not price_now:
            player_db = get_player(player_id, dbsession=dbsession)

            if player_db:
                price_now = player_db.price(self.season, gameweek)
        if not price_now:
            # if all else fails just use the purchase price as the sale
            # price for this player.
            print(
                "Using purchase price as sale price for",
                player.player_id,
                player,
            )
            price_now = price_bought

        if price_now > price_bought:
            return (price_now + price_bought) // 2
        else:
            return price_now

    def check_no_duplicate_player(self, player):
        """
        Check we don't already have the player.
        """
        return all(p.player_id != player.player_id for p in self.players)

    def check_num_in_position(self, player):
        """
        check we have fewer than the limit of
        num players in the chosen players position.
        """
        position = player.position
        return self.num_position[position] < TOTAL_PER_POSITION[position]

    def check_num_per_team(self, player):
        """
        check we have fewer than 3 players from the same
        team as the specified player.
        """
        num_same_team = 0
        new_player_team = player.team
        for p in self.players:
            if p.team == new_player_team:
                num_same_team += 1
                if num_same_team == 3:
                    return False
        return True

    def check_cost(self, player):
        """
        check we can afford the player.
        """
        return player.purchase_price <= self.budget

    def _calc_expected_points(self, tag):
        """
        estimate the expected points for the specified gameweek.
        If no gameweek is specified, it will be the next fixture
        """
        for p in self.players:
            p.calc_predicted_points(tag)

    def optimize_subs(self, gameweek, tag):
        """
        based on pre-calculated expected points,
        choose the best starting 11, obeying constraints.
        """
        # first order all the players by expected points
        player_dict = {"GK": [], "DEF": [], "MID": [], "FWD": []}
        for p in self.players:
            try:
                points_prediction = p.predicted_points[tag][gameweek]

            except (KeyError):
                # player does not have a game in this gameweek
                points_prediction = 0
            player_dict[p.position].append((p, points_prediction))
        for v in player_dict.values():
            v.sort(key=itemgetter(1), reverse=True)

        # always start the first-placed and sub the second-placed keeper
        player_dict["GK"][0][0].is_starting = True
        player_dict["GK"][1][0].is_starting = False
        best_score = 0.0
        best_formation = None
        for f in FORMATIONS:
            self.apply_formation(player_dict, f)
            score = self.total_points_for_starting_11(gameweek, tag)
            if score >= best_score:
                best_score = score
                best_formation = f
        if self.verbose:
            print("Best formation is {}".format(best_formation))
        self.apply_formation(player_dict, best_formation)
        self.order_substitutes(gameweek, tag)

        return best_score

    def order_substitutes(self, gameweek, tag):
        # order substitutes by expected points (descending)
        subs = [p for p in self.players if not p.is_starting]

        points = []
        for player in subs:
            try:
                points.append(player.predicted_points[tag][gameweek])
            except ValueError:
                points.append(0)

        # sort the players by points (descending)
        ordered_sub_inds = reversed(np.argsort(points))
        for sub_position, sub_ind in enumerate(ordered_sub_inds):
            subs[sub_ind].sub_position = sub_position

    def apply_formation(self, player_dict, formation):
        """
        set players' is_starting to True or False
        depending on specified formation in format e.g.
        (4,4,2)
        """
        for i, pos in enumerate(["DEF", "MID", "FWD"]):
            for index, player in enumerate(player_dict[pos]):
                player[0].is_starting = index < formation[i]

    def total_points_for_starting_11(self, gameweek, tag, triple_captain=False):
        """
        simple sum over starting players
        """
        total = 0.0
        for player in self.players:
            if player.is_starting:
                total += player.predicted_points[tag][gameweek]
                if player.is_captain:
                    total += player.predicted_points[tag][gameweek]
                    if triple_captain:
                        total += player.predicted_points[tag][gameweek]

        return total

    def total_points_for_subs(
        self, gameweek, tag, sub_weights={"GK": 1, "Outfield": (1, 1, 1)}
    ):

        outfield_subs = [
            p for p in self.players if (not p.is_starting) and (p.position != "GK")
        ]
        outfield_subs = sorted(outfield_subs, key=lambda p: p.sub_position)

        gk_sub = [
            p for p in self.players if (not p.is_starting) and (p.position == "GK")
        ][0]

        total = sub_weights["GK"] * gk_sub.predicted_points[tag][gameweek]

        for i, player in enumerate(outfield_subs):
            total += sub_weights["Outfield"][i] * player.predicted_points[tag][gameweek]

        return total

    def get_expected_points(
        self, gameweek, tag, bench_boost=False, triple_captain=False
    ):
        """
        expected points for the starting 11.
        """
        if not self.is_complete():
            raise RuntimeError("Squad is incomplete")
        self._calc_expected_points(tag)

        self.optimize_subs(gameweek, tag)
        self.pick_captains(gameweek, tag)

        total_score = self.total_points_for_starting_11(
            gameweek, tag, triple_captain=triple_captain
        )

        if bench_boost:
            total_score += self.total_points_for_subs(gameweek, tag)

        return total_score

    def pick_captains(self, gameweek, tag):
        """
        pick the highest two expected points for captain and vice-captain
        """
        player_list = []
        for p in self.players:
            p.is_captain = False
            p.is_vice_captain = False
            player_list.append((p, p.predicted_points[tag][gameweek]))

        player_list.sort(key=itemgetter(1), reverse=True)
        player_list[0][0].is_captain = True
        player_list[1][0].is_vice_captain = True<|MERGE_RESOLUTION|>--- conflicted
+++ resolved
@@ -89,13 +89,8 @@
         current price as found in DB, but if one is specified, we override
         with that value.
         """
-<<<<<<< HEAD
-        if isinstance(p, int) or isinstance(p, str) or isinstance(p, Player):
+        if isinstance(p, (int, str, Player)):
             player = CandidatePlayer(p, self.season, gameweek, dbsession=dbsession)
-=======
-        if isinstance(p, (int, str, Player)):
-            player = CandidatePlayer(p, season, gameweek, dbsession=dbsession)
->>>>>>> 01c6742c
         else:  # already a CandidatePlayer (or an equivalent test class)
             player = p
         # set the price if one was specified.
