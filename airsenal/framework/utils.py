--- conflicted
+++ resolved
@@ -424,47 +424,6 @@
         # try to get the most up-to-date info from logged in api
         try:
             return apifetcher.get_num_free_transfers(fpl_team_id)
-<<<<<<< HEAD
-        # try to calculate free transfers based on previous transfer history
-        data = apifetcher.get_fpl_team_history_data(fpl_team_id)
-        num_free_transfers = 1
-        if "current" in data.keys() and len(data["current"]) > 0:
-            starting_gw = get_entry_start_gameweek(fpl_team_id, apifetcher=apifetcher)
-            for gw in data["current"]:
-                if gw["event"] <= starting_gw:
-                    continue
-                if gw["event_transfers"] == 0 and num_free_transfers < 2:
-                    num_free_transfers += 1
-                elif gw["event_transfers"] >= 2:
-                    num_free_transfers = 1
-                # if gameweek was specified, and we reached the previous one,
-                # break out of loop.
-                if gameweek and gw["event"] == gameweek - 1:
-                    break
-    else:
-        # historical/simulated data - fetch from database
-        transactions = (
-            dbsession.query(Transaction)
-            .order_by(Transaction.gameweek, Transaction.id)
-            .filter_by(fpl_team_id=fpl_team_id)
-            .filter_by(bought_or_sold=1)
-            .all()
-        )
-        if len(transactions) == 0:
-            return 1
-        starting_gw = transactions[0].gameweek
-        gw_transactions = {}
-        for t in transactions:
-            if t.gameweek not in gw_transactions:
-                gw_transactions[t.gameweek] = 0
-            gw_transactions[t.gameweek] += 1
-        num_free_transfers = 1
-        for prev_gw in range(starting_gw + 1, gameweek):
-            if prev_gw not in gw_transactions:
-                num_free_transfers = 2
-            elif gw_transactions[prev_gw] >= 2:
-                num_free_transfers = 1
-=======
         except requests.exceptions.RequestException as e:
             warnings.warn(
                 f"Failed to get actual free transfers from a logged in API:\n{e}\n"
@@ -519,7 +478,6 @@
             num_free_transfers = 2
         elif gw_transactions[prev_gw] >= 2:
             num_free_transfers = 1
->>>>>>> 72a4fe55
 
     return num_free_transfers
 
