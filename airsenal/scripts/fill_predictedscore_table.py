#!/usr/bin/env python

"""
Fill the "player_prediction" table with score predictions
Usage:
python fill_predictedscore_table.py --weeks_ahead <nweeks>
Generates a "tag" string which is stored so it can later be used by team-optimizers to
get consistent sets of predictions from the database.
"""
import argparse
from multiprocessing import Process, Queue
from typing import List, Optional, Union
from uuid import uuid4

from bpl import ExtendedDixonColesMatchPredictor
from pandas import Series
from sqlalchemy.orm.session import Session

from airsenal.framework.bpl_interface import (
    get_fitted_team_model,
    get_goal_probabilities_for_fixtures,
)
from airsenal.framework.multiprocessing_utils import set_multiprocessing_start_method
from airsenal.framework.player_model import ConjugatePlayerModel, NumpyroPlayerModel
from airsenal.framework.prediction_utils import (
    MAX_GOALS,
    calc_predicted_points_for_player,
    fit_bonus_points,
    fit_card_points,
    fit_save_points,
    get_all_fitted_player_data,
)
from airsenal.framework.schema import session, session_scope
from airsenal.framework.utils import (
    CURRENT_SEASON,
    NEXT_GAMEWEEK,
    get_fixtures_for_gameweek,
    get_gameweeks_array,
    get_top_predicted_points,
    list_players,
)


def allocate_predictions(
    queue: Queue,
    gw_range: List[int],
    fixture_goal_probs: dict,
    df_player: dict,
    df_bonus: tuple,
    df_saves: Series,
    df_cards: Series,
    season: str,
    tag: str,
    dbsession: Session,
) -> None:
    """
    Take positions off the queue and call function to calculate predictions
    """
    while True:
        player = queue.get()
        if player == "DONE":
            print("Finished processing")
            break

        predictions = calc_predicted_points_for_player(
            player,
            fixture_goal_probs,
            df_player,
            df_bonus,
            df_saves,
            df_cards,
            season,
            gw_range=gw_range,
            tag=tag,
            dbsession=dbsession,
        )
        for p in predictions:
            dbsession.add(p)
        dbsession.commit()


def calc_all_predicted_points(
    gw_range: List[int],
    season: str,
    dbsession: Session,
    include_bonus: bool = True,
    include_cards: bool = True,
    include_saves: bool = True,
    num_thread: int = 4,
    tag: str = "",
<<<<<<< HEAD
    player_model: Union[
        NumpyroPlayerModel, ConjugatePlayerModel
    ] = ConjugatePlayerModel(),
    team_model: str = "neutral",
    team_model_args: dict = {"epsilon": 0.0},
=======
    player_model: ConjugatePlayerModel = ConjugatePlayerModel(),
    team_model_class=ExtendedDixonColesMatchPredictor,
>>>>>>> 22c61fdf
) -> None:
    """
    Do the full prediction for players.
    """
    model_team = get_fitted_team_model(
        season,
        gameweek=min(gw_range),
        dbsession=dbsession,
<<<<<<< HEAD
        model=team_model,
        **team_model_args
=======
        team_model_class=team_model_class,
>>>>>>> 22c61fdf
    )
    print("Calculating fixture score probabilities...")
    fixtures = get_fixtures_for_gameweek(gw_range, season=season, dbsession=dbsession)
    fixture_goal_probs = get_goal_probabilities_for_fixtures(
        fixtures, model_team, max_goals=MAX_GOALS
    )

    df_player = get_all_fitted_player_data(
        season, gw_range[0], model=player_model, dbsession=dbsession
    )

    if include_bonus:
        df_bonus = fit_bonus_points(gameweek=gw_range[0], season=season)
    else:
        df_bonus = None
    if include_saves:
        df_saves = fit_save_points(gameweek=gw_range[0], season=season)
    else:
        df_saves = None
    if include_cards:
        df_cards = fit_card_points(gameweek=gw_range[0], season=season)
    else:
        df_cards = None

    players = list_players(season=season, gameweek=gw_range[0], dbsession=dbsession)

    if num_thread is not None and num_thread > 1:
        queue = Queue()
        procs = []
        for _ in range(num_thread):
            processor = Process(
                target=allocate_predictions,
                args=(
                    queue,
                    gw_range,
                    fixture_goal_probs,
                    df_player,
                    df_bonus,
                    df_saves,
                    df_cards,
                    season,
                    tag,
                    dbsession,
                ),
            )
            processor.daemon = True
            processor.start()
            procs.append(processor)

        for p in players:
            queue.put(p.player_id)
        for _ in range(num_thread):
            queue.put("DONE")

        for _, p in enumerate(procs):
            p.join()
    else:
        # single threaded
        for player in players:
            predictions = calc_predicted_points_for_player(
                player,
                fixture_goal_probs,
                df_player,
                df_bonus,
                df_saves,
                df_cards,
                season,
                gw_range=gw_range,
                tag=tag,
                dbsession=dbsession,
            )
            for p in predictions:
                dbsession.add(p)
        dbsession.commit()
        print("Finished adding predictions to db")


def make_predictedscore_table(
    gw_range: Optional[List[int]] = None,
    season: str = CURRENT_SEASON,
    num_thread: int = 4,
    include_bonus: bool = True,
    include_cards: bool = True,
    include_saves: bool = True,
    tag_prefix: Optional[str] = None,
    player_model: Union[
        NumpyroPlayerModel, ConjugatePlayerModel
    ] = ConjugatePlayerModel(),
    team_model: str = "neutral",
    team_model_args: dict = {"epsilon": 0.0},
    dbsession: Session = session,
    team_model_class=ExtendedDixonColesMatchPredictor,
) -> str:
    tag = tag_prefix or ""
    tag += str(uuid4())
    if not gw_range:
        gw_range = list(range(NEXT_GAMEWEEK, NEXT_GAMEWEEK + 3))
    calc_all_predicted_points(
        gw_range=gw_range,
        season=season,
        dbsession=dbsession,
        include_bonus=include_bonus,
        include_cards=include_cards,
        include_saves=include_saves,
        num_thread=num_thread,
        tag=tag,
        player_model=player_model,
<<<<<<< HEAD
        team_model=team_model,
        team_model_args=team_model_args,
=======
        team_model_class=team_model_class,
>>>>>>> 22c61fdf
    )
    return tag


def main():
    """
    fill the player_prediction db table
    """
    parser = argparse.ArgumentParser(description="fill player predictions")
    parser.add_argument("--weeks_ahead", help="how many weeks ahead to fill", type=int)
    parser.add_argument("--gameweek_start", help="first gameweek to look at", type=int)
    parser.add_argument("--gameweek_end", help="last gameweek to look at", type=int)
    parser.add_argument("--ep_filename", help="csv filename for FPL expected points")
    parser.add_argument(
        "--season", help="season, in format e.g. '1819'", default=CURRENT_SEASON
    )
    parser.add_argument(
        "--num_thread", help="number of threads to parallelise over", type=int
    )
    parser.add_argument(
        "--no_bonus",
        help="don't include bonus points",
        action="store_true",
    )
    parser.add_argument(
        "--no_cards",
        help="don't include points lost to yellow and red cards",
        action="store_true",
    )
    parser.add_argument(
        "--no_saves",
        help="don't include save points for goalkeepers",
        action="store_true",
    )
    parser.add_argument(
        "--sampling",
        help="If set use fit the model using sampling with numpyro",
        action="store_true",
    )
    parser.add_argument(
        "--team_model",
        help="which team model to fit",
        type=str,
        choices=["extended", "neutral"],
        default="neutral",
    )
    parser.add_argument(
        "--epsilon",
        help="how much to downweight games by in exponential time weighting",
        type=float,
        default=0.0,
    )

    args = parser.parse_args()
    gw_range = get_gameweeks_array(
        weeks_ahead=args.weeks_ahead,
        gameweek_start=args.gameweek_start,
        gameweek_end=args.gameweek_end,
        season=args.season,
    )
    num_thread = args.num_thread or None
    include_bonus = not args.no_bonus
    include_cards = not args.no_cards
    include_saves = not args.no_saves
    if args.sampling:
        player_model = NumpyroPlayerModel()
    else:
        player_model = ConjugatePlayerModel()

    set_multiprocessing_start_method()

    with session_scope() as session:
        session.expire_on_commit = False

        tag = make_predictedscore_table(
            gw_range=gw_range,
            season=args.season,
            num_thread=num_thread,
            include_bonus=include_bonus,
            include_cards=include_cards,
            include_saves=include_saves,
            player_model=player_model,
            team_model=args.team_model,
            team_model_args={"epsilon": args.epsilon},
            dbsession=session,
        )

        # print players with top predicted points
        get_top_predicted_points(
            gameweek=gw_range,
            tag=tag,
            season=args.season,
            per_position=True,
            n_players=5,
            dbsession=session,
        )<|MERGE_RESOLUTION|>--- conflicted
+++ resolved
@@ -12,7 +12,7 @@
 from typing import List, Optional, Union
 from uuid import uuid4
 
-from bpl import ExtendedDixonColesMatchPredictor
+from bpl import ExtendedDixonColesMatchPredictor, NeutralDixonColesMatchPredictor
 from pandas import Series
 from sqlalchemy.orm.session import Session
 
@@ -88,16 +88,13 @@
     include_saves: bool = True,
     num_thread: int = 4,
     tag: str = "",
-<<<<<<< HEAD
     player_model: Union[
         NumpyroPlayerModel, ConjugatePlayerModel
     ] = ConjugatePlayerModel(),
-    team_model: str = "neutral",
+    team_model_class: Union[
+        ExtendedDixonColesMatchPredictor, NeutralDixonColesMatchPredictor
+    ] = ExtendedDixonColesMatchPredictor,
     team_model_args: dict = {"epsilon": 0.0},
-=======
-    player_model: ConjugatePlayerModel = ConjugatePlayerModel(),
-    team_model_class=ExtendedDixonColesMatchPredictor,
->>>>>>> 22c61fdf
 ) -> None:
     """
     Do the full prediction for players.
@@ -106,12 +103,8 @@
         season,
         gameweek=min(gw_range),
         dbsession=dbsession,
-<<<<<<< HEAD
-        model=team_model,
+        model_class=team_model_class,
         **team_model_args
-=======
-        team_model_class=team_model_class,
->>>>>>> 22c61fdf
     )
     print("Calculating fixture score probabilities...")
     fixtures = get_fixtures_for_gameweek(gw_range, season=season, dbsession=dbsession)
@@ -200,10 +193,11 @@
     player_model: Union[
         NumpyroPlayerModel, ConjugatePlayerModel
     ] = ConjugatePlayerModel(),
-    team_model: str = "neutral",
+    team_model_class: Union[
+        ExtendedDixonColesMatchPredictor, NeutralDixonColesMatchPredictor
+    ] = ExtendedDixonColesMatchPredictor,
     team_model_args: dict = {"epsilon": 0.0},
     dbsession: Session = session,
-    team_model_class=ExtendedDixonColesMatchPredictor,
 ) -> str:
     tag = tag_prefix or ""
     tag += str(uuid4())
@@ -219,12 +213,8 @@
         num_thread=num_thread,
         tag=tag,
         player_model=player_model,
-<<<<<<< HEAD
-        team_model=team_model,
+        team_model_class=team_model_class,
         team_model_args=team_model_args,
-=======
-        team_model_class=team_model_class,
->>>>>>> 22c61fdf
     )
     return tag
 
