--- conflicted
+++ resolved
@@ -5,25 +5,6 @@
 (FPL_2017-18.json).
 """
 
-<<<<<<< HEAD
-from airsenal import fill_player_table_from_api, \
-    fill_player_table_from_file
-
-import argparse
-
-if __name__ == "__main__":
-    parser = argparse.ArgumentParser(description="fill player table")
-    parser.add_argument("--input_file",help="input json")
-    parser.add_argument("--season",help="1516,1617, or 1819",default="1819")
-    parser.add_argument("--use_api",action='store_true')
-    args = parser.parse_args()
-    if args.use_api and args.input_file:
-        raise RuntimeError("Specify just one of input_file or use_api")
-    if args.use_api:
-        fill_player_table_from_api(args.season)
-    elif args.input_file:
-        fill_player_table_from_file(args.input_file, args.season)
-=======
 from ..framework.mappings import alternative_team_names, positions
 from ..framework.schema import Player, session_scope
 from ..framework.data_fetcher import FPLDataFetcher
@@ -53,5 +34,4 @@
 
 if __name__ == "__main__":
     with session_scope() as session:
-        make_player_table(session)
->>>>>>> 3b08e168
+        make_player_table(session)