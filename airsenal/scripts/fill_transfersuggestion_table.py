--- conflicted
+++ resolved
@@ -638,7 +638,6 @@
     return chip_dict
 
 
-<<<<<<< HEAD
 def optimise_transfers(
     num_gameweeks: int,
     gameweek_start: int,
@@ -671,112 +670,6 @@
             gameweeks = list(range(gameweek_start, gameweek_end))
         else:
             gameweeks = list(range(gameweek_start, gameweek_start + 3))
-=======
-def sanity_check_args(args):
-    """
-    Check that command-line arguments are self-consistent.
-    """
-    if args.weeks_ahead and (args.gameweek_start or args.gameweek_end):
-        raise RuntimeError("Please only specify weeks_ahead OR gameweek_start/end")
-    elif (args.gameweek_start and not args.gameweek_end) or (
-        args.gameweek_end and not args.gameweek_start
-    ):
-        raise RuntimeError("Need to specify both gameweek_start and gameweek_end")
-    if args.num_free_transfers and args.num_free_transfers not in range(1, 3):
-        raise RuntimeError("Number of free transfers must be 1 or 2")
-    return True
-
-
-def main():
-    """
-    The main function, to be used as entrypoint.
-    """
-    parser = argparse.ArgumentParser(
-        description="Try some different transfer strategies"
-    )
-    parser.add_argument("--weeks_ahead", help="how many weeks ahead", type=int)
-    parser.add_argument("--gameweek_start", help="first gameweek to consider", type=int)
-    parser.add_argument("--gameweek_end", help="last gameweek to consider", type=int)
-    parser.add_argument("--tag", help="specify a string identifying prediction set")
-    parser.add_argument(
-        "--wildcard_week",
-        help="play wildcard in the specified week. Choose 0 for 'any week'.",
-        type=int,
-        default=-1,
-    )
-    parser.add_argument(
-        "--free_hit_week",
-        help="play free hit in the specified week. Choose 0 for 'any week'.",
-        type=int,
-        default=-1,
-    )
-    parser.add_argument(
-        "--triple_captain_week",
-        help="play triple captain in the specified week. Choose 0 for 'any week'.",
-        type=int,
-        default=-1,
-    )
-    parser.add_argument(
-        "--bench_boost_week",
-        help="play bench_boost in the specified week. Choose 0 for 'any week'.",
-        type=int,
-        default=-1,
-    )
-    parser.add_argument(
-        "--num_free_transfers", help="how many free transfers do we have", type=int
-    )
-    parser.add_argument(
-        "--max_hit",
-        help="maximum number of points to spend on additional transfers",
-        type=int,
-        default=8,
-    )
-    parser.add_argument(
-        "--allow_unused",
-        help="if set, include strategies that waste free transfers",
-        action="store_true",
-    )
-    parser.add_argument(
-        "--num_iterations",
-        help="how many iterations to use for Wildcard/Free Hit optimization",
-        type=int,
-        default=100,
-    )
-    parser.add_argument(
-        "--num_thread", help="how many threads to use", type=int, default=4
-    )
-    parser.add_argument(
-        "--season",
-        help="what season, in format e.g. '2021'",
-        type=str,
-        default=CURRENT_SEASON,
-    )
-    parser.add_argument(
-        "--profile",
-        help="For developers: Profile strategy execution time",
-        action="store_true",
-    )
-    parser.add_argument(
-        "--fpl_team_id",
-        help="specify fpl team id",
-        type=int,
-        required=False,
-    )
-    args = parser.parse_args()
-
-    fpl_team_id = args.fpl_team_id or None
-
-    sanity_check_args(args)
-    season = args.season
-    # default weeks ahead is not specified (or gameweek_end is not specified) is three
-    if args.weeks_ahead:
-        gameweeks = get_gameweeks_array(args.weeks_ahead)
-    elif args.gameweek_start:
-        if args.gameweek_end:
-            gameweeks = list(range(args.gameweek_start, args.gameweek_end))
-        else:
-            gameweeks = list(range(args.gameweek_start, args.gameweek_start + 3))
->>>>>>> 55d3d3f4
     else:
         gameweeks = list(range(get_next_gameweek(), get_next_gameweek() + 3))
 
