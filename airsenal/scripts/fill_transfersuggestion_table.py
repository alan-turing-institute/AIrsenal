#!/usr/bin/env python

"""
usage:
python fill_transfersuggestsions_table.py --weeks_ahead <num_weeks_ahead>
                                          --num_iterations <num_iterations>
output for each strategy tried is going to be a dict
{ "total_points": <float>,
"points_per_gw": {<gw>: <float>, ...},
"players_sold" : {<gw>: [], ...},
"players_bought" : {<gw>: [], ...}
}
This is done via a recursive tree search, where nodes on the tree do an optimization
for a given number of transfers, then adds some children to the multiprocessing queue
representing 0, 1, 2 transfers for the next gameweek.

"""


import argparse
import cProfile
import json
import os
import shutil
import sys
import time
import warnings
from multiprocessing import Process

import regex as re
import requests
from tqdm import TqdmWarning, tqdm

from airsenal.framework.multiprocessing_utils import (
    CustomQueue,
    set_multiprocessing_start_method,
)
from airsenal.framework.optimization_transfers import make_best_transfers
from airsenal.framework.optimization_utils import (
    calc_free_transfers,
    calc_points_hit,
    check_tag_valid,
    count_expected_outputs,
    fill_suggestion_table,
    fill_transaction_table,
    get_baseline_strat,
    get_discount_factor,
    get_num_increments,
    get_starting_squad,
    next_week_transfers,
)
from airsenal.framework.utils import (
    CURRENT_SEASON,
    fetcher,
    get_free_transfers,
    get_gameweeks_array,
    get_latest_prediction_tag,
    get_next_gameweek,
    get_player_name,
)

TMPDIR = "/tmp/" if os.name == "posix" else "%TMP%"
OUTPUT_DIR = os.path.join(TMPDIR, "airsopt")


def is_finished(final_expected_num):
    """
    Count the number of json files in the output directory, and see if the number
    matches the final expected number, which should be pre-calculated by the
    count_expected_points function based on the number of weeks optimising for, chips
    available and other constraints.
    Return True if output files are all there, False otherwise.
    """

    # count the json files in the output dir
    json_count = len(os.listdir(OUTPUT_DIR))
    return json_count == final_expected_num


def optimize(
    queue,
    pid,
    num_expected_outputs,
    gameweek_range,
    season,
    pred_tag,
    chips_gw_dict,
    max_total_hit=None,
    allow_unused_transfers=True,
    max_transfers=2,
    num_iterations=100,
    updater=None,
    resetter=None,
    profile=False,
):
    """
    Queue is the multiprocessing queue,
    pid is the Process that will execute this func,
    gameweeks will be a list of gameweeks to consider,
    season and prediction_tag are hopefully self-explanatory.

    The rest of the parameters needed for prediction are from the queue.

    Things on the queue will either be "FINISHED", or a tuple:
    (
     num_transfers,
     free_transfers,
     hit_so_far,
     current_team,
     strat_dict,
     strat_id
    )
    """
    while True:
        if queue.qsize() > 0:
            status = queue.get()
        else:
            if is_finished(num_expected_outputs):
                break
            time.sleep(5)
            continue

        # now assume we have set of parameters to do an optimization
        # from the queue.

        # turn on the profiler if requested
        if profile:
            profiler = cProfile.Profile()
            profiler.enable()

        num_transfers, free_transfers, hit_so_far, squad, strat_dict, sid = status
        # num_transfers will be 0, 1, 2, OR 'W' or 'F', OR 'T0', T1', 'T2',
        # OR 'B0', 'B1', or 'B2' (the latter six represent triple captain or
        # bench boost along with 0, 1, or 2 transfers).

        # sid (status id) is just a string e.g. "0-0-2" representing how many
        # transfers to be made in each gameweek.
        # Only exception is the root node, where sid is "starting" - this
        # node only exists to add children to the queue.

        if sid == "starting":
            sid = ""
            depth = 0
            strat_dict["total_score"] = 0
            strat_dict["points_per_gw"] = {}
            strat_dict["players_in"] = {}
            strat_dict["players_out"] = {}
            strat_dict["chips_played"] = {}
            new_squad = squad
            gw = gameweek_range[0] - 1
            strat_dict["root_gw"] = gameweek_range[0]
        else:
            if len(sid) > 0:
                sid += "-"
            sid += str(num_transfers)
            resetter(pid, sid)

            # work out what gameweek we're in and how far down the tree we are.
            depth = len(strat_dict["points_per_gw"])

            # gameweeks from this point in strategy to end of window
            gameweeks = gameweek_range[depth:]

            # upcoming gameweek:
            gw = gameweeks[0]
            root_gw = strat_dict["root_gw"]

            # check whether we're playing a chip this gameweek
            if isinstance(num_transfers, str):
                if num_transfers.startswith("T"):
                    strat_dict["chips_played"][gw] = "triple_captain"
                elif num_transfers.startswith("B"):
                    strat_dict["chips_played"][gw] = "bench_boost"
                elif num_transfers == "W":
                    strat_dict["chips_played"][gw] = "wildcard"
                elif num_transfers == "F":
                    strat_dict["chips_played"][gw] = "free_hit"
            else:
                strat_dict["chips_played"][gw] = None

            # calculate best transfers to make this gameweek (to maximise points across
            # remaining gameweeks)
            num_increments_for_updater = get_num_increments(
                num_transfers, num_iterations
            )
            increment = 100 / num_increments_for_updater
            new_squad, transfers, points = make_best_transfers(
                num_transfers,
                squad,
                pred_tag,
                gameweeks,
                root_gw,
                season,
                num_iterations,
                (updater, increment, pid),
            )

            points -= calc_points_hit(
                num_transfers, free_transfers
            ) * get_discount_factor(root_gw, gw)
            strat_dict["total_score"] += points
            strat_dict["points_per_gw"][gw] = points

            strat_dict["players_in"][gw] = transfers["in"]
            strat_dict["players_out"][gw] = transfers["out"]
            free_transfers = calc_free_transfers(num_transfers, free_transfers)

            depth += 1

        if depth >= len(gameweek_range):
            with open(
                os.path.join(OUTPUT_DIR, "strategy_{}_{}.json".format(pred_tag, sid)),
                "w",
            ) as outfile:
                json.dump(strat_dict, outfile)
            # call function to update the main progress bar
            updater()

            if profile:
                profiler.dump_stats(f"process_strat_{pred_tag}_{sid}.pstat")

        else:
            # add children to the queue
            strategies = next_week_transfers(
                (free_transfers, hit_so_far, strat_dict),
                max_total_hit=max_total_hit,
                allow_unused_transfers=allow_unused_transfers,
                max_transfers=max_transfers,
                chips=chips_gw_dict[gw + 1],
            )

            for strat in strategies:
                # strat: (num_transfers, free_transfers, hit_so_far)
                num_transfers, free_transfers, hit_so_far = strat

                queue.put(
                    (
                        num_transfers,
                        free_transfers,
                        hit_so_far,
                        new_squad,
                        strat_dict,
                        sid,
                    )
                )


def find_best_strat_from_json(tag):
    """
    Look through all the files in our tmp directory that
    contain the prediction tag in their filename.
    Load the json, and find the strategy with the best 'total_score'.
    """
    best_score = 0
    best_strat = None
    file_list = os.listdir(OUTPUT_DIR)
    for filename in file_list:
        if "strategy_{}_".format(tag) not in filename:
            continue
        full_filename = os.path.join(OUTPUT_DIR, filename)
        with open(full_filename) as strat_file:
            strat = json.load(strat_file)
            if strat["total_score"] > best_score:
                best_score = strat["total_score"]
                best_strat = strat

    return best_strat


def save_baseline_score(squad, gameweeks, tag):
    """When strategies with unused transfers are excluded the baseline strategy will
    normally not be part of the tree. In that case save it first with this function.
    """
    strat_dict = get_baseline_strat(squad, gameweeks, tag)

    num_gameweeks = len(gameweeks)
    zeros = ("0-" * num_gameweeks)[:-1]
    filename = os.path.join(OUTPUT_DIR, "strategy_{}_{}.json".format(tag, zeros))
    with open(filename, "w") as f:
        json.dump(strat_dict, f)


def find_baseline_score_from_json(tag, num_gameweeks):
    """
    The baseline score is the one where we make 0 transfers
    for all gameweeks.
    """
    # the strategy string we're looking for will be something like '0-0-0'.
    zeros = ("0-" * num_gameweeks)[:-1]
    filename = os.path.join(OUTPUT_DIR, "strategy_{}_{}.json".format(tag, zeros))
    if not os.path.exists(filename):
        print("Couldn't find {}".format(filename))
        return 0.0
    else:
        with open(filename) as inputfile:
            strat = json.load(inputfile)
            return strat["total_score"]


def print_strat(strat):
    """
    nicely formated printout as output of optimization.
    """

    gameweeks_as_str = strat["points_per_gw"].keys()
    gameweeks_as_int = sorted([int(gw) for gw in gameweeks_as_str])
    print(" ===============================================")
    print(" ========= Optimum strategy ====================")
    print(" ===============================================")
    for gw in gameweeks_as_int:
        print("\n =========== Gameweek {} ================\n".format(gw))
        print("Chips played:  {}\n".format(strat["chips_played"][str(gw)]))
        print("Players in:\t\t\tPlayers out:")
        print("-----------\t\t\t------------")
        for i in range(len(strat["players_in"][str(gw)])):
            pin = get_player_name(strat["players_in"][str(gw)][i])
            pout = get_player_name(strat["players_out"][str(gw)][i])
            if len(pin) < 20:
                subs = "{}\t\t\t{}".format(pin, pout)
            else:
                subs = "{}\t\t{}".format(pin, pout)
            print(subs)
    print("\n==========================")
    print(" Total score: {} \n".format(int(strat["total_score"])))


def discord_payload(strat, lineup):
    """
    json formated discord webhook contentent.
    """
    gameweeks_as_str = strat["points_per_gw"].keys()
    gameweeks_as_int = sorted([int(gw) for gw in gameweeks_as_str])
    discord_embed = {
        "title": "AIrsenal webhook",
        "description": "Optimum strategy for gameweek(S)"
        " {}:".format(",".join(str(x) for x in gameweeks_as_int)),
        "color": 0x35A800,
        "fields": [],
    }
    for gw in gameweeks_as_int:
        discord_embed["fields"].append(
            {
                "name": "GW{} chips:".format(gw),
                "value": "Chips played:  {}\n".format(strat["chips_played"][str(gw)]),
                "inline": False,
            }
        )
        pin = [get_player_name(p) for p in strat["players_in"][str(gw)]]
        pout = [get_player_name(p) for p in strat["players_out"][str(gw)]]
        discord_embed["fields"].extend(
            [
                {
                    "name": "GW{} transfers out:".format(gw),
                    "value": "{}".format("\n".join(pout)),
                    "inline": True,
                },
                {
                    "name": "GW{} transfers in:".format(gw),
                    "value": "{}".format("\n".join(pin)),
                    "inline": True,
                },
            ]
        )
    payload = {
        "content": "\n".join(lineup),
        "username": "AIrsenal",
        "embeds": [discord_embed],
    }
    return payload


def print_team_for_next_gw(strat, season=CURRENT_SEASON, fpl_team_id=None):
    """
    Display the team (inc. subs and captain) for the next gameweek
    """
    t = get_starting_squad(season=season, fpl_team_id=fpl_team_id)
    gameweeks_as_str = strat["points_per_gw"].keys()
    gameweeks_as_int = sorted([int(gw) for gw in gameweeks_as_str])
    next_gw = gameweeks_as_int[0]
    for pidout in strat["players_out"][str(next_gw)]:
        t.remove_player(pidout)
    for pidin in strat["players_in"][str(next_gw)]:
        t.add_player(pidin)
    tag = get_latest_prediction_tag()
    t.get_expected_points(next_gw, tag)
    print(t)
    return t


def run_optimization(
    gameweeks,
    tag,
    season=CURRENT_SEASON,
    fpl_team_id=None,
    chip_gameweeks={},
    num_free_transfers=None,
    max_total_hit=None,
    allow_unused_transfers=False,
    max_transfers=2,
    num_iterations=100,
    num_thread=4,
    profile=False,
):
    """
    This is the actual main function that sets up the multiprocessing
    and calls the optimize function for every num_transfers/gameweek
    combination, to find the best strategy.
    The chip-related variables e.g. wildcard_week are -1 if that chip
    is not to be played, 0 for 'play it any week', or the gw in which
    it should be played.
    """
    discord_webhook = fetcher.DISCORD_WEBHOOK
    if fpl_team_id is None:
        fpl_team_id = fetcher.FPL_TEAM_ID

    # give the user the option to login
    fetcher.login()

    print("Running optimization with fpl_team_id {}".format(fpl_team_id))
    # How many free transfers are we starting with?
    if not num_free_transfers:
        num_free_transfers = get_free_transfers(
            fpl_team_id, gameweeks[0], season=season, apifetcher=fetcher
        )
    # create the output directory for temporary json files
    # giving the points prediction for each strategy
    shutil.rmtree(OUTPUT_DIR, ignore_errors=True)
    os.makedirs(OUTPUT_DIR, exist_ok=True)
    # first get a baseline prediction
    # baseline_score, baseline_dict = get_baseline_prediction(num_weeks_ahead, tag)

    # Get a dict of what chips we definitely or possibly will play
    # in each gw
    chip_gw_dict = construct_chip_dict(gameweeks, chip_gameweeks)

    # create a queue that we will add nodes to, and some processes to take
    # things off it
    squeue = CustomQueue()
    procs = []
    # create one progress bar for each thread
    progress_bars = []
    for i in range(num_thread):
        progress_bars.append(tqdm(total=100))

    # number of nodes in tree will be something like 3^num_weeks unless we allow
    # a "chip" such as wildcard or free hit, in which case it gets complicated
    num_weeks = len(gameweeks)
    num_expected_outputs = count_expected_outputs(
        num_weeks,
        next_gw=gameweeks[0],
        free_transfers=num_free_transfers,
        max_total_hit=max_total_hit,
        allow_unused_transfers=allow_unused_transfers,
        max_transfers=max_transfers,
        chip_gw_dict=chip_gw_dict,
    )
    total_progress = tqdm(total=num_expected_outputs, desc="Total progress")

    # functions to be passed to subprocess to update or reset progress bars
    def reset_progress(index, strategy_string):
        if strategy_string == "DONE":
            progress_bars[index].close()
        else:
            progress_bars[index].n = 0
            progress_bars[index].desc = "strategy: " + strategy_string
            progress_bars[index].refresh()

    def update_progress(increment=1, index=None):
        if index is None:
            # outer progress bar
            nfiles = len(os.listdir(OUTPUT_DIR))
            total_progress.n = nfiles
            total_progress.refresh()
            if nfiles == num_expected_outputs:
                total_progress.close()
                for pb in progress_bars:
                    pb.close()
        else:
            progress_bars[index].update(increment)
            progress_bars[index].refresh()

    use_api = fetcher.logged_in if season == CURRENT_SEASON else False
    starting_squad = get_starting_squad(
        season=season, fpl_team_id=fpl_team_id, use_api=use_api, apifetcher=fetcher
    )

    if not allow_unused_transfers and (
        num_weeks > 1 or (num_weeks == 1 and num_free_transfers == 2)
    ):
        # if we are excluding unused transfers the tree may not include the baseline
        # strategy. In those cases quickly calculate and save it here first.
        save_baseline_score(starting_squad, gameweeks, tag)
        update_progress()

    # Add Processes to run the the target 'optimize' function.
    # This target function needs to know:
    #  num_transfers
    #  current_team (list of player_ids)
    #  transfer_dict {"gw":<gw>,"in":[],"out":[]}
    #  total_score
    #  num_free_transfers
    #  budget
    for i in range(num_thread):
        processor = Process(
            target=optimize,
            args=(
                squeue,
                i,
                num_expected_outputs,
                gameweeks,
                season,
                tag,
                chip_gw_dict,
                max_total_hit,
                allow_unused_transfers,
                max_transfers,
                num_iterations,
                update_progress,
                reset_progress,
                profile,
            ),
        )
        processor.daemon = True
        processor.start()
        procs.append(processor)
    # add starting node to the queue
    squeue.put((0, num_free_transfers, 0, starting_squad, {}, "starting"))

    for i, p in enumerate(procs):
        progress_bars[i].close()
        progress_bars[i] = None
        p.join()

    # find the best from all the strategies tried
    best_strategy = find_best_strat_from_json(tag)

    baseline_score = find_baseline_score_from_json(tag, num_weeks)
    fill_suggestion_table(baseline_score, best_strategy, season, fpl_team_id)
    if season != CURRENT_SEASON:
        # simulating a previous season, so imitate applying transfers by adding
        # the suggestions to the Transaction table
        fill_transaction_table(starting_squad, best_strategy, season, fpl_team_id, tag)

    for i in range(len(procs)):
        print("\n")
    print("\n====================================\n")
    print("Strategy for Team ID: {}".format(fpl_team_id))
    print("Baseline score: {}".format(baseline_score))
    print("Best score: {}".format(best_strategy["total_score"]))
    print_strat(best_strategy)
    t = print_team_for_next_gw(best_strategy, season=season, fpl_team_id=fpl_team_id)

    # If a valid discord webhook URL has been stored
    # in env variables, send a webhook message
    if discord_webhook != "MISSING_ID":
        # Use regex to check the discord webhook url is correctly formatted
        if re.match(
            r"^.*(discord|discordapp)\.com\/api\/webhooks\/([\d]+)\/([a-zA-Z0-9_-]+)$",
            discord_webhook,
        ):
            # create a formatted team lineup message for the discord webhook
            lineup_strings = [
                "__Strategy for Team ID: **{}**__".format(fpl_team_id),
                "Baseline score: *{}*".format(int(baseline_score)),
                "Best score: *{}*".format(int(best_strategy["total_score"])),
                "\n__starting 11__",
            ]
            for position in ["GK", "DEF", "MID", "FWD"]:
                lineup_strings.append("== **{}** ==\n```".format(position))
                for p in t.players:
                    if p.position == position and p.is_starting:
                        player_line = "{} ({})".format(p.name, p.team)
                        if p.is_captain:
                            player_line += "(C)"
                        elif p.is_vice_captain:
                            player_line += "(VC)"
                        lineup_strings.append(player_line)
                lineup_strings.append("```\n")
            lineup_strings.append("__subs__")
            lineup_strings.append("```")
            subs = [p for p in t.players if not p.is_starting]
            subs.sort(key=lambda p: p.sub_position)
            for p in subs:
                lineup_strings.append("{} ({})".format(p.name, p.team))
            lineup_strings.append("```\n")

            # generate a discord embed json and send to webhook
            payload = discord_payload(best_strategy, lineup_strings)
            result = requests.post(discord_webhook, json=payload)
            if 200 <= result.status_code < 300:
                print(f"Discord webhook sent, status code: {result.status_code}")
            else:
                print(f"Not sent with {result.status_code}, response:\n{result.json()}")
        else:
            print("Warning: Discord webhook url is malformed!\n", discord_webhook)
    shutil.rmtree(OUTPUT_DIR, ignore_errors=True)
    return


def construct_chip_dict(gameweeks, chip_gameweeks):
    """
    Given a dict of form {<chip_name>: <chip_gw>,...}
    where <chip_name> is e.g. 'wildcard', and <chip_gw> is -1 if chip
    is not to be played, 0 if it is to be considered any week, or gw
    if it is definitely to be played that gw, return a dict
    { <gw>: {"chip_to_play": [<chip_name>],
             "chips_allowed": [<chip_name>,...]},...}
    """
    chip_dict = {}
    # first fill in any allowed chips
    for gw in gameweeks:
        chip_dict[gw] = {"chip_to_play": None, "chips_allowed": []}
        for k, v in chip_gameweeks.items():
            if int(v) == 0:
                chip_dict[gw]["chips_allowed"].append(k)
    # now go through again, for any definite ones, and remove
    # other allowed chips from those gameweeks
    for k, v in chip_gameweeks.items():
        if v > 0 and v in gameweeks:  # v is the gameweek
            # check we're not trying to play 2 chips
            if chip_dict[v]["chip_to_play"] is not None:
                raise RuntimeError(
                    "Cannot play {} and {} in the same week".format(
                        chip_dict[v]["chip_to_play"], k
                    )
                )
            chip_dict[v]["chip_to_play"] = k
            chip_dict[v]["chips_allowed"] = []
    return chip_dict


def sanity_check_args(args):
    """
    Check that command-line arguments are self-consistent.
    """
    if args.weeks_ahead and (args.gameweek_start or args.gameweek_end):
        raise RuntimeError("Please only specify weeks_ahead OR gameweek_start/end")
    elif (args.gameweek_start and not args.gameweek_end) or (
        args.gameweek_end and not args.gameweek_start
    ):
        raise RuntimeError("Need to specify both gameweek_start and gameweek_end")
    if args.num_free_transfers and args.num_free_transfers not in range(1, 3):
        raise RuntimeError("Number of free transfers must be 1 or 2")
    return True


def main():
    """
    The main function, to be used as entrypoint.
    """
    parser = argparse.ArgumentParser(
        description="Try some different transfer strategies"
    )
    parser.add_argument("--weeks_ahead", help="how many weeks ahead", type=int)
    parser.add_argument("--gameweek_start", help="first gameweek to consider", type=int)
    parser.add_argument("--gameweek_end", help="last gameweek to consider", type=int)
    parser.add_argument("--tag", help="specify a string identifying prediction set")
    parser.add_argument(
        "--wildcard_week",
        help="play wildcard in the specified week. Choose 0 for 'any week'.",
        type=int,
        default=-1,
    )
    parser.add_argument(
        "--free_hit_week",
        help="play free hit in the specified week. Choose 0 for 'any week'.",
        type=int,
        default=-1,
    )
    parser.add_argument(
        "--triple_captain_week",
        help="play triple captain in the specified week. Choose 0 for 'any week'.",
        type=int,
        default=-1,
    )
    parser.add_argument(
        "--bench_boost_week",
        help="play bench_boost in the specified week. Choose 0 for 'any week'.",
        type=int,
        default=-1,
    )
    parser.add_argument(
        "--num_free_transfers", help="how many free transfers do we have", type=int
    )
    parser.add_argument(
        "--max_hit",
        help="maximum number of points to spend on additional transfers",
        type=int,
        default=8,
    )
    parser.add_argument(
        "--allow_unused",
        help="if set, include strategies that waste free transfers",
        action="store_true",
    )
    parser.add_argument(
        "--num_iterations",
        help="how many iterations to use for Wildcard/Free Hit optimization",
        type=int,
        default=100,
    )
    parser.add_argument(
        "--num_thread", help="how many threads to use", type=int, default=4
    )
    parser.add_argument(
        "--season",
        help="what season, in format e.g. '2021'",
        type=str,
        default=CURRENT_SEASON,
    )
    parser.add_argument(
        "--profile",
        help="For developers: Profile strategy execution time",
        action="store_true",
    )
    parser.add_argument(
        "--fpl_team_id",
        help="specify fpl team id",
        type=int,
        required=False,
    )
    args = parser.parse_args()

    fpl_team_id = args.fpl_team_id or None

    sanity_check_args(args)
    season = args.season
<<<<<<< HEAD
    if args.weeks_ahead and season != CURRENT_SEASON:
        print("For past seasons, please specify gw_start and gw_end")
        raise RuntimeError("Inconsistent arguments")
    # default weeks ahead is not specified (or gw_end is not specified) is three
=======
    # default weeks ahead is not specified (or gameweek_end is not specified) is three
>>>>>>> 98685dd5
    if args.weeks_ahead:
        gameweeks = get_gameweeks_array(args.weeks_ahead)
    elif args.gameweek_start:
        if args.gameweek_end:
            gameweeks = list(range(args.gameweek_start, args.gameweek_end))
        else:
            gameweeks = list(range(args.gameweek_start, args.gameweek_start + 3))
    else:
        gameweeks = list(range(get_next_gameweek(), get_next_gameweek() + 3))

    num_iterations = args.num_iterations
    if args.num_free_transfers:
        num_free_transfers = args.num_free_transfers
    else:
        num_free_transfers = None  # will work it out in run_optimization
    tag = args.tag or get_latest_prediction_tag(season=season)
    max_total_hit = args.max_hit
    allow_unused_transfers = args.allow_unused
    num_thread = args.num_thread
    profile = args.profile or False
    chip_gameweeks = {
        "wildcard": args.wildcard_week,
        "free_hit": args.free_hit_week,
        "triple_captain": args.triple_captain_week,
        "bench_boost": args.bench_boost_week,
    }

    if not check_tag_valid(tag, gameweeks, season=season):
        print(
            "ERROR: Database does not contain predictions",
            "for all the specified optimsation gameweeks.\n",
            "Please run 'airsenal_run_prediction' first with the",
            "same input gameweeks and season you specified here.",
        )
        sys.exit(1)

    set_multiprocessing_start_method()

    with warnings.catch_warnings():
        warnings.simplefilter("ignore", TqdmWarning)
        run_optimization(
            gameweeks,
            tag,
            season,
            fpl_team_id,
            chip_gameweeks,
            num_free_transfers,
            max_total_hit,
            allow_unused_transfers,
            2,
            num_iterations,
            num_thread,
            profile,
        )<|MERGE_RESOLUTION|>--- conflicted
+++ resolved
@@ -725,15 +725,12 @@
 
     sanity_check_args(args)
     season = args.season
-<<<<<<< HEAD
-    if args.weeks_ahead and season != CURRENT_SEASON:
-        print("For past seasons, please specify gw_start and gw_end")
-        raise RuntimeError("Inconsistent arguments")
-    # default weeks ahead is not specified (or gw_end is not specified) is three
-=======
-    # default weeks ahead is not specified (or gameweek_end is not specified) is three
->>>>>>> 98685dd5
+
+    # Specify either no. weeks to optimise or gameweek to start optimising from
     if args.weeks_ahead:
+        if season != CURRENT_SEASON:
+            print("For past seasons, please specify gameweek_start and gameweek_end")
+            raise RuntimeError("Inconsistent arguments")
         gameweeks = get_gameweeks_array(args.weeks_ahead)
     elif args.gameweek_start:
         if args.gameweek_end:
