--- conflicted
+++ resolved
@@ -302,34 +302,30 @@
 
 
 def test_get_fitted_team_model():
-<<<<<<< HEAD
     # extended model
-    with test_past_data_session_scope() as ts:
+    with past_data_session_scope() as ts:
         extended = ExtendedDixonColesMatchPredictor()
         model_team = get_fitted_team_model("1819", 10, ts, model=extended)
         assert isinstance(model_team, ExtendedDixonColesMatchPredictor)
     # extended model with epsilon = 0.0 by default
-    with test_past_data_session_scope() as ts:
-=======
-    with past_data_session_scope() as ts:
->>>>>>> 34d3797b
+    with past_data_session_scope() as ts:
         model_team = get_fitted_team_model("1819", 10, ts)
         assert isinstance(model_team, ExtendedDixonColesMatchPredictor)
         assert model_team.epsilon is None
     # extended model with epsilon = 0.5
-    with test_past_data_session_scope() as ts:
+    with past_data_session_scope() as ts:
         extended = ExtendedDixonColesMatchPredictor()
         model_team = get_fitted_team_model("1819", 10, ts, model=extended, epsilon=0.5)
         assert isinstance(model_team, ExtendedDixonColesMatchPredictor)
         assert model_team.epsilon == 0.5
     # neutral model with epsilon = 0.5
-    with test_past_data_session_scope() as ts:
+    with past_data_session_scope() as ts:
         neutral = NeutralDixonColesMatchPredictor()
         model_team = get_fitted_team_model("1819", 10, ts, model=neutral, epsilon=0.5)
         assert isinstance(model_team, NeutralDixonColesMatchPredictor)
         assert model_team.epsilon == 0.5
     # neutral model with no epsilon passed
-    with test_past_data_session_scope() as ts:
+    with past_data_session_scope() as ts:
         neutral = NeutralDixonColesMatchPredictor()
         model_team = get_fitted_team_model("1819", 10, ts, model=neutral)
         assert isinstance(model_team, NeutralDixonColesMatchPredictor)
@@ -337,49 +333,8 @@
 
 
 def test_fixture_probabilities():
-<<<<<<< HEAD
-    # extended model
-    with test_past_data_session_scope() as ts:
-        extended = ExtendedDixonColesMatchPredictor()
-        df = fixture_probabilities(
-            gameweek=20, season="1819", model=extended, dbsession=ts
-        )
-        assert isinstance(df, pd.DataFrame)
-        assert len(df) == 10
-    # extended model with epsilon = 0.0 by default
-    with test_past_data_session_scope() as ts:
-        df = fixture_probabilities(gameweek=20, season="1819", dbsession=ts)
-        assert isinstance(df, pd.DataFrame)
-        assert len(df) == 10
-    # extended model with epsilon = 0.5
-    with test_past_data_session_scope() as ts:
-        extended = ExtendedDixonColesMatchPredictor()
-        df = fixture_probabilities(
-            gameweek=20, season="1819", model=extended, dbsession=ts, epsilon=0.5
-        )
-        assert isinstance(df, pd.DataFrame)
-        assert len(df) == 10
-    # neutral model with epsilon = 0.5
-    with test_past_data_session_scope() as ts:
-        neutral = NeutralDixonColesMatchPredictor()
-        df = fixture_probabilities(
-            gameweek=20, season="1819", model=neutral, dbsession=ts, epsilon=0.5
-        )
-        assert isinstance(df, pd.DataFrame)
-        assert len(df) == 10
-    # neutral model with no epsilon passed
-    with test_past_data_session_scope() as ts:
-        neutral = NeutralDixonColesMatchPredictor()
-        df = fixture_probabilities(
-            gameweek=20,
-            season="1819",
-            model=neutral,
-            dbsession=ts,
-        )
-=======
     with past_data_session_scope() as ts:
         df = fixture_probabilities(20, "1819", dbsession=ts)
->>>>>>> 34d3797b
         assert isinstance(df, pd.DataFrame)
         assert len(df) == 10
 
